--- conflicted
+++ resolved
@@ -49,13 +49,8 @@
 defmac = "0.2"
 quickcheck = { version = "0.8", default-features = false }
 rawpointer = "0.1"
-<<<<<<< HEAD
-itertools = { version = "0.7.0", default-features = false, features = ["use_std"] }
 approx = "0.3.2"
-=======
 itertools = { version = "0.8.0", default-features = false, features = ["use_std"] }
-approx = "0.3"
->>>>>>> 638ac169
 
 [features]
 # Enable blas usage
