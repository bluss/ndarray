--- conflicted
+++ resolved
@@ -38,7 +38,6 @@
     packages:
       - libopenblas-dev
       - gfortran
-<<<<<<< HEAD
 before_cache:
   # this is a noop to avoid cache files deletion
   # see: https://docs.travis-ci.com/user/languages/rust/#dependency-management
@@ -46,7 +45,5 @@
   - rustup component add rustfmt
   - ./scripts/get-sccache.sh
   - sccache --version
-=======
->>>>>>> ce80d38a
 script:
   - ./scripts/all-tests.sh "$FEATURES" "$CHANNEL"