// Copyright 2014-2016 bluss and ndarray developers.
//
// Licensed under the Apache License, Version 2.0 <LICENSE-APACHE or
// http://www.apache.org/licenses/LICENSE-2.0> or the MIT license
// <LICENSE-MIT or http://opensource.org/licenses/MIT>, at your
// option. This file may not be copied, modified, or distributed
// except according to those terms.

use crate::error::{from_kind, ErrorKind, ShapeError};
use crate::{Ix, Ixs, Slice, SliceOrIndex};
use num_integer::div_floor;

pub use self::axes::{axes_of, Axes, AxisDescription};
pub use self::axis::Axis;
pub use self::conversion::IntoDimension;
pub use self::dim::*;
pub use self::dimension_trait::Dimension;
pub use self::dynindeximpl::IxDynImpl;
pub use self::ndindex::NdIndex;
pub use self::remove_axis::RemoveAxis;

<<<<<<< HEAD
use core::isize;
use core::mem;
=======
use crate::shape_builder::Strides;

use std::isize;
use std::mem;
>>>>>>> fa35a350

#[macro_use]
mod macros;
mod axes;
mod axis;
mod conversion;
pub mod dim;
mod dimension_trait;
mod dynindeximpl;
mod ndindex;
mod remove_axis;

/// Calculate offset from `Ix` stride converting sign properly
#[inline(always)]
pub fn stride_offset(n: Ix, stride: Ix) -> isize {
    (n as isize) * ((stride as Ixs) as isize)
}

/// Check whether the given `dim` and `stride` lead to overlapping indices
///
/// There is overlap if, when iterating through the dimensions in order of
/// increasing stride, the current stride is less than or equal to the maximum
/// possible offset along the preceding axes. (Axes of length ≤1 are ignored.)
///
/// The current implementation assumes that strides of axes with length > 1 are
/// nonnegative. Additionally, it does not check for overflow.
pub fn dim_stride_overlap<D: Dimension>(dim: &D, strides: &D) -> bool {
    let order = strides._fastest_varying_stride_order();
    let mut sum_prev_offsets = 0;
    for &index in order.slice() {
        let d = dim[index];
        let s = strides[index] as isize;
        match d {
            0 => return false,
            1 => {}
            _ => {
                if s <= sum_prev_offsets {
                    return true;
                }
                sum_prev_offsets += (d - 1) as isize * s;
            }
        }
    }
    false
}

/// Returns the `size` of the `dim`, checking that the product of non-zero axis
/// lengths does not exceed `isize::MAX`.
///
/// If `size_of_checked_shape(dim)` returns `Ok(size)`, the data buffer is a
/// slice or `Vec` of length `size`, and `strides` are created with
/// `self.default_strides()` or `self.fortran_strides()`, then the invariants
/// are met to construct an array from the data buffer, `dim`, and `strides`.
/// (The data buffer being a slice or `Vec` guarantees that it contains no more
/// than `isize::MAX` bytes.)
pub fn size_of_shape_checked<D: Dimension>(dim: &D) -> Result<usize, ShapeError> {
    let size_nonzero = dim
        .slice()
        .iter()
        .filter(|&&d| d != 0)
        .try_fold(1usize, |acc, &d| acc.checked_mul(d))
        .ok_or_else(|| from_kind(ErrorKind::Overflow))?;
    if size_nonzero > ::std::isize::MAX as usize {
        Err(from_kind(ErrorKind::Overflow))
    } else {
        Ok(dim.size())
    }
}

/// Checks whether the given data and dimension meet the invariants of the
/// `ArrayBase` type, assuming the strides are created using
/// `dim.default_strides()` or `dim.fortran_strides()`.
///
/// To meet the invariants,
///
/// 1. The product of non-zero axis lengths must not exceed `isize::MAX`.
///
/// 2. The result of `dim.size()` (assuming no overflow) must be less than or
///    equal to the length of the slice.
///
///    (Since `dim.default_strides()` and `dim.fortran_strides()` always return
///    contiguous strides for non-empty arrays, this ensures that for non-empty
///    arrays the difference between the least address and greatest address
///    accessible by moving along all axes is < the length of the slice. Since
///    `dim.default_strides()` and `dim.fortran_strides()` always return all
///    zero strides for empty arrays, this ensures that for empty arrays the
///    difference between the least address and greatest address accessible by
///    moving along all axes is ≤ the length of the slice.)
///
/// Note that since slices cannot contain more than `isize::MAX` bytes,
/// conditions 1 and 2 are sufficient to guarantee that the offset in units of
/// `A` and in units of bytes between the least address and greatest address
/// accessible by moving along all axes does not exceed `isize::MAX`.
pub(crate) fn can_index_slice_with_strides<A, D: Dimension>(data: &[A], dim: &D,
                                                            strides: &Strides<D>)
    -> Result<(), ShapeError>
{
    if let Strides::Custom(strides) = strides {
        can_index_slice(data, dim, strides)
    } else {
        can_index_slice_not_custom(data.len(), dim)
    }
}

pub(crate) fn can_index_slice_not_custom<D: Dimension>(data_len: usize, dim: &D)
    -> Result<(), ShapeError>
{
    // Condition 1.
    let len = size_of_shape_checked(dim)?;
    // Condition 2.
    if len > data_len {
        return Err(from_kind(ErrorKind::OutOfBounds));
    }
    Ok(())
}

/// Returns the absolute difference in units of `A` between least and greatest
/// address accessible by moving along all axes.
///
/// Returns `Ok` only if
///
/// 1. The ndim of `dim` and `strides` is the same.
///
/// 2. The absolute difference in units of `A` and in units of bytes between
///    the least address and greatest address accessible by moving along all axes
///    does not exceed `isize::MAX`.
///
/// 3. The product of non-zero axis lengths does not exceed `isize::MAX`. (This
///    also implies that the length of any individual axis does not exceed
///    `isize::MAX`.)
pub fn max_abs_offset_check_overflow<A, D>(dim: &D, strides: &D) -> Result<usize, ShapeError>
where
    D: Dimension,
{
    max_abs_offset_check_overflow_impl(mem::size_of::<A>(), dim, strides)
}

fn max_abs_offset_check_overflow_impl<D>(elem_size: usize, dim: &D, strides: &D)
    -> Result<usize, ShapeError>
where
    D: Dimension,
{
    // Condition 1.
    if dim.ndim() != strides.ndim() {
        return Err(from_kind(ErrorKind::IncompatibleLayout));
    }

    // Condition 3.
    let _ = size_of_shape_checked(dim)?;

    // Determine absolute difference in units of `A` between least and greatest
    // address accessible by moving along all axes.
    let max_offset: usize = izip!(dim.slice(), strides.slice())
        .try_fold(0usize, |acc, (&d, &s)| {
            let s = s as isize;
            // Calculate maximum possible absolute movement along this axis.
            let off = d.saturating_sub(1).checked_mul(s.abs() as usize)?;
            acc.checked_add(off)
        })
        .ok_or_else(|| from_kind(ErrorKind::Overflow))?;
    // Condition 2a.
    if max_offset > isize::MAX as usize {
        return Err(from_kind(ErrorKind::Overflow));
    }

    // Determine absolute difference in units of bytes between least and
    // greatest address accessible by moving along all axes
    let max_offset_bytes = max_offset
        .checked_mul(elem_size)
        .ok_or_else(|| from_kind(ErrorKind::Overflow))?;
    // Condition 2b.
    if max_offset_bytes > isize::MAX as usize {
        return Err(from_kind(ErrorKind::Overflow));
    }

    Ok(max_offset)
}

/// Checks whether the given data, dimension, and strides meet the invariants
/// of the `ArrayBase` type (except for checking ownership of the data).
///
/// To meet the invariants,
///
/// 1. The ndim of `dim` and `strides` must be the same.
///
/// 2. The product of non-zero axis lengths must not exceed `isize::MAX`.
///
/// 3. For axes with length > 1, the stride must be nonnegative. This is
///    necessary to make sure the pointer cannot move backwards outside the
///    slice. For axes with length ≤ 1, the stride can be anything.
///
/// 4. If the array will be empty (any axes are zero-length), the difference
///    between the least address and greatest address accessible by moving
///    along all axes must be ≤ `data.len()`. (It's fine in this case to move
///    one byte past the end of the slice since the pointers will be offset but
///    never dereferenced.)
///
///    If the array will not be empty, the difference between the least address
///    and greatest address accessible by moving along all axes must be <
///    `data.len()`. This and #3 ensure that all dereferenceable pointers point
///    to elements within the slice.
///
/// 5. The strides must not allow any element to be referenced by two different
///    indices.
///
/// Note that since slices cannot contain more than `isize::MAX` bytes,
/// condition 4 is sufficient to guarantee that the absolute difference in
/// units of `A` and in units of bytes between the least address and greatest
/// address accessible by moving along all axes does not exceed `isize::MAX`.
pub(crate) fn can_index_slice<A, D: Dimension>(
    data: &[A],
    dim: &D,
    strides: &D,
) -> Result<(), ShapeError> {
    // Check conditions 1 and 2 and calculate `max_offset`.
    let max_offset = max_abs_offset_check_overflow::<A, _>(dim, strides)?;
    can_index_slice_impl(max_offset, data.len(), dim, strides)
}

fn can_index_slice_impl<D: Dimension>(
    max_offset: usize,
    data_len: usize,
    dim: &D,
    strides: &D,
) -> Result<(), ShapeError> {
    // Check condition 4.
    let is_empty = dim.slice().iter().any(|&d| d == 0);
    if is_empty && max_offset > data_len {
        return Err(from_kind(ErrorKind::OutOfBounds));
    }
    if !is_empty && max_offset >= data_len {
        return Err(from_kind(ErrorKind::OutOfBounds));
    }

    // Check condition 3.
    for (&d, &s) in izip!(dim.slice(), strides.slice()) {
        let s = s as isize;
        if d > 1 && s < 0 {
            return Err(from_kind(ErrorKind::Unsupported));
        }
    }

    // Check condition 5.
    if !is_empty && dim_stride_overlap(dim, strides) {
        return Err(from_kind(ErrorKind::Unsupported));
    }

    Ok(())
}

/// Stride offset checked general version (slices)
#[inline]
pub fn stride_offset_checked(dim: &[Ix], strides: &[Ix], index: &[Ix]) -> Option<isize> {
    if index.len() != dim.len() {
        return None;
    }
    let mut offset = 0;
    for (&d, &i, &s) in izip!(dim, index, strides) {
        if i >= d {
            return None;
        }
        offset += stride_offset(i, s);
    }
    Some(offset)
}

/// Implementation-specific extensions to `Dimension`
pub trait DimensionExt {
    // note: many extensions go in the main trait if they need to be special-
    // cased per dimension
    /// Get the dimension at `axis`.
    ///
    /// *Panics* if `axis` is out of bounds.
    fn axis(&self, axis: Axis) -> Ix;

    /// Set the dimension at `axis`.
    ///
    /// *Panics* if `axis` is out of bounds.
    fn set_axis(&mut self, axis: Axis, value: Ix);
}

impl<D> DimensionExt for D
where
    D: Dimension,
{
    #[inline]
    fn axis(&self, axis: Axis) -> Ix {
        self[axis.index()]
    }

    #[inline]
    fn set_axis(&mut self, axis: Axis, value: Ix) {
        self[axis.index()] = value;
    }
}

impl<'a> DimensionExt for [Ix] {
    #[inline]
    fn axis(&self, axis: Axis) -> Ix {
        self[axis.index()]
    }

    #[inline]
    fn set_axis(&mut self, axis: Axis, value: Ix) {
        self[axis.index()] = value;
    }
}

/// Collapse axis `axis` and shift so that only subarray `index` is
/// available.
///
/// **Panics** if `index` is larger than the size of the axis
// FIXME: Move to Dimension trait
pub fn do_collapse_axis<D: Dimension>(
    dims: &mut D,
    strides: &D,
    axis: usize,
    index: usize,
) -> isize {
    let dim = dims.slice()[axis];
    let stride = strides.slice()[axis];
    ndassert!(
        index < dim,
        "collapse_axis: Index {} must be less than axis length {} for \
         array with shape {:?}",
        index,
        dim,
        *dims
    );
    dims.slice_mut()[axis] = 1;
    stride_offset(index, stride)
}

/// Compute the equivalent unsigned index given the axis length and signed index.
#[inline]
pub fn abs_index(len: Ix, index: Ixs) -> Ix {
    if index < 0 {
        len - (-index as Ix)
    } else {
        index as Ix
    }
}

/// Determines nonnegative start and end indices, and performs sanity checks.
///
/// The return value is (start, end, step).
///
/// **Panics** if stride is 0 or if any index is out of bounds.
fn to_abs_slice(axis_len: usize, slice: Slice) -> (usize, usize, isize) {
    let Slice { start, end, step } = slice;
    let start = abs_index(axis_len, start);
    let mut end = abs_index(axis_len, end.unwrap_or(axis_len as isize));
    if end < start {
        end = start;
    }
    ndassert!(
        start <= axis_len,
        "Slice begin {} is past end of axis of length {}",
        start,
        axis_len,
    );
    ndassert!(
        end <= axis_len,
        "Slice end {} is past end of axis of length {}",
        end,
        axis_len,
    );
    ndassert!(step != 0, "Slice stride must not be zero");
    (start, end, step)
}

/// Modify dimension, stride and return data pointer offset
///
/// **Panics** if stride is 0 or if any index is out of bounds.
pub fn do_slice(dim: &mut usize, stride: &mut usize, slice: Slice) -> isize {
    let (start, end, step) = to_abs_slice(*dim, slice);

    let m = end - start;
    let s = (*stride) as isize;

    // Compute data pointer offset.
    let offset = if m == 0 {
        // In this case, the resulting array is empty, so we *can* avoid performing a nonzero
        // offset.
        //
        // In two special cases (which are the true reason for this `m == 0` check), we *must* avoid
        // the nonzero offset corresponding to the general case.
        //
        // * When `end == 0 && step < 0`. (These conditions imply that `m == 0` since `to_abs_slice`
        //   ensures that `0 <= start <= end`.) We cannot execute `stride_offset(end - 1, *stride)`
        //   because the `end - 1` would underflow.
        //
        // * When `start == *dim && step > 0`. (These conditions imply that `m == 0` since
        //   `to_abs_slice` ensures that `start <= end <= *dim`.) We cannot use the offset returned
        //   by `stride_offset(start, *stride)` because that would be past the end of the axis.
        0
    } else if step < 0 {
        // When the step is negative, the new first element is `end - 1`, not `start`, since the
        // direction is reversed.
        stride_offset(end - 1, *stride)
    } else {
        stride_offset(start, *stride)
    };

    // Update dimension.
    let abs_step = step.abs() as usize;
    *dim = if abs_step == 1 {
        m
    } else {
        let d = m / abs_step;
        let r = m % abs_step;
        d + if r > 0 { 1 } else { 0 }
    };

    // Update stride. The additional check is necessary to avoid possible
    // overflow in the multiplication.
    *stride = if *dim <= 1 { 0 } else { (s * step) as usize };

    offset
}

/// Solves `a * x + b * y = gcd(a, b)` for `x`, `y`, and `gcd(a, b)`.
///
/// Returns `(g, (x, y))`, where `g` is `gcd(a, b)`, and `g` is always
/// nonnegative.
///
/// See https://en.wikipedia.org/wiki/Extended_Euclidean_algorithm
fn extended_gcd(a: isize, b: isize) -> (isize, (isize, isize)) {
    if a == 0 {
        (b.abs(), (0, b.signum()))
    } else if b == 0 {
        (a.abs(), (a.signum(), 0))
    } else {
        let mut r = (a, b);
        let mut s = (1, 0);
        let mut t = (0, 1);
        while r.1 != 0 {
            let q = r.0 / r.1;
            r = (r.1, r.0 - q * r.1);
            s = (s.1, s.0 - q * s.1);
            t = (t.1, t.0 - q * t.1);
        }
        if r.0 > 0 {
            (r.0, (s.0, t.0))
        } else {
            (-r.0, (-s.0, -t.0))
        }
    }
}

/// Solves `a * x + b * y = c` for `x` where `a`, `b`, `c`, `x`, and `y` are
/// integers.
///
/// If the return value is `Some((x0, xd))`, there is a solution. `xd` is
/// always positive. Solutions `x` are given by `x0 + xd * t` where `t` is any
/// integer. The value of `y` for any `x` is then `y = (c - a * x) / b`.
///
/// If the return value is `None`, no solutions exist.
///
/// **Note** `a` and `b` must be nonzero.
///
/// See https://en.wikipedia.org/wiki/Diophantine_equation#One_equation
/// and https://math.stackexchange.com/questions/1656120#1656138
fn solve_linear_diophantine_eq(a: isize, b: isize, c: isize) -> Option<(isize, isize)> {
    debug_assert_ne!(a, 0);
    debug_assert_ne!(b, 0);
    let (g, (u, _)) = extended_gcd(a, b);
    if c % g == 0 {
        Some((c / g * u, (b / g).abs()))
    } else {
        None
    }
}

/// Returns `true` if two (finite length) arithmetic sequences intersect.
///
/// `min*` and `max*` are the (inclusive) bounds of the sequences, and they
/// must be elements in the sequences. `step*` are the steps between
/// consecutive elements (the sign is irrelevant).
///
/// **Note** `step1` and `step2` must be nonzero.
fn arith_seq_intersect(
    (min1, max1, step1): (isize, isize, isize),
    (min2, max2, step2): (isize, isize, isize),
) -> bool {
    debug_assert!(max1 >= min1);
    debug_assert!(max2 >= min2);
    debug_assert_eq!((max1 - min1) % step1, 0);
    debug_assert_eq!((max2 - min2) % step2, 0);

    // Handle the easy case where we don't have to solve anything.
    if min1 > max2 || min2 > max1 {
        false
    } else {
        // The sign doesn't matter semantically, and it's mathematically convenient
        // for `step1` and `step2` to be positive.
        let step1 = step1.abs();
        let step2 = step2.abs();
        // Ignoring the min/max bounds, the sequences are
        //   a(x) = min1 + step1 * x
        //   b(y) = min2 + step2 * y
        //
        // For intersections a(x) = b(y), we have:
        //   min1 + step1 * x = min2 + step2 * y
        //   ⇒ -step1 * x + step2 * y = min1 - min2
        // which is a linear Diophantine equation.
        if let Some((x0, xd)) = solve_linear_diophantine_eq(-step1, step2, min1 - min2) {
            // Minimum of [min1, max1] ∩ [min2, max2]
            let min = ::std::cmp::max(min1, min2);
            // Maximum of [min1, max1] ∩ [min2, max2]
            let max = ::std::cmp::min(max1, max2);
            // The potential intersections are
            //   a(x) = min1 + step1 * (x0 + xd * t)
            // where `t` is any integer.
            //
            // There is an intersection in `[min, max]` if there exists an
            // integer `t` such that
            //   min ≤ a(x) ≤ max
            //   ⇒ min ≤ min1 + step1 * (x0 + xd * t) ≤ max
            //   ⇒ min ≤ min1 + step1 * x0 + step1 * xd * t ≤ max
            //   ⇒ min - min1 - step1 * x0 ≤ (step1 * xd) * t ≤ max - min1 - step1 * x0
            //
            // Therefore, the least possible intersection `a(x)` that is ≥ `min` has
            //   t = ⌈(min - min1 - step1 * x0) / (step1 * xd)⌉
            // If this `a(x) is also ≤ `max`, then there is an intersection in `[min, max]`.
            //
            // The greatest possible intersection `a(x)` that is ≤ `max` has
            //   t = ⌊(max - min1 - step1 * x0) / (step1 * xd)⌋
            // If this `a(x) is also ≥ `min`, then there is an intersection in `[min, max]`.
            min1 + step1 * (x0 - xd * div_floor(min - min1 - step1 * x0, -step1 * xd)) <= max
                || min1 + step1 * (x0 + xd * div_floor(max - min1 - step1 * x0, step1 * xd)) >= min
        } else {
            false
        }
    }
}

/// Returns the minimum and maximum values of the indices (inclusive).
///
/// If the slice is empty, then returns `None`, otherwise returns `Some((min, max))`.
fn slice_min_max(axis_len: usize, slice: Slice) -> Option<(usize, usize)> {
    let (start, end, step) = to_abs_slice(axis_len, slice);
    if start == end {
        None
    } else if step > 0 {
        Some((start, end - 1 - (end - start - 1) % (step as usize)))
    } else {
        Some((start + (end - start - 1) % (-step as usize), end - 1))
    }
}

/// Returns `true` iff the slices intersect.
pub fn slices_intersect<D: Dimension>(
    dim: &D,
    indices1: &D::SliceArg,
    indices2: &D::SliceArg,
) -> bool {
    debug_assert_eq!(indices1.as_ref().len(), indices2.as_ref().len());
    for (&axis_len, &si1, &si2) in izip!(dim.slice(), indices1.as_ref(), indices2.as_ref()) {
        // The slices do not intersect iff any pair of `SliceOrIndex` does not intersect.
        match (si1, si2) {
            (
                SliceOrIndex::Slice {
                    start: start1,
                    end: end1,
                    step: step1,
                },
                SliceOrIndex::Slice {
                    start: start2,
                    end: end2,
                    step: step2,
                },
            ) => {
                let (min1, max1) = match slice_min_max(axis_len, Slice::new(start1, end1, step1)) {
                    Some(m) => m,
                    None => return false,
                };
                let (min2, max2) = match slice_min_max(axis_len, Slice::new(start2, end2, step2)) {
                    Some(m) => m,
                    None => return false,
                };
                if !arith_seq_intersect(
                    (min1 as isize, max1 as isize, step1),
                    (min2 as isize, max2 as isize, step2),
                ) {
                    return false;
                }
            }
            (SliceOrIndex::Slice { start, end, step }, SliceOrIndex::Index(ind))
            | (SliceOrIndex::Index(ind), SliceOrIndex::Slice { start, end, step }) => {
                let ind = abs_index(axis_len, ind);
                let (min, max) = match slice_min_max(axis_len, Slice::new(start, end, step)) {
                    Some(m) => m,
                    None => return false,
                };
                if ind < min || ind > max || (ind - min) % step.abs() as usize != 0 {
                    return false;
                }
            }
            (SliceOrIndex::Index(ind1), SliceOrIndex::Index(ind2)) => {
                let ind1 = abs_index(axis_len, ind1);
                let ind2 = abs_index(axis_len, ind2);
                if ind1 != ind2 {
                    return false;
                }
            }
        }
    }
    true
}

pub fn merge_axes<D>(dim: &mut D, strides: &mut D, take: Axis, into: Axis) -> bool
where
    D: Dimension,
{
    let into_len = dim.axis(into);
    let into_stride = strides.axis(into) as isize;
    let take_len = dim.axis(take);
    let take_stride = strides.axis(take) as isize;
    let merged_len = into_len * take_len;
    if take_len <= 1 {
        dim.set_axis(into, merged_len);
        dim.set_axis(take, if merged_len == 0 { 0 } else { 1 });
        true
    } else if into_len <= 1 {
        strides.set_axis(into, take_stride as usize);
        dim.set_axis(into, merged_len);
        dim.set_axis(take, if merged_len == 0 { 0 } else { 1 });
        true
    } else if take_stride == into_len as isize * into_stride {
        dim.set_axis(into, merged_len);
        dim.set_axis(take, 1);
        true
    } else {
        false
    }
}

#[cfg(test)]
mod test {
    use super::{
        arith_seq_intersect, can_index_slice, can_index_slice_not_custom, extended_gcd,
        max_abs_offset_check_overflow, slice_min_max, slices_intersect,
        solve_linear_diophantine_eq, IntoDimension,
    };
    use crate::error::{from_kind, ErrorKind};
    use crate::slice::Slice;
    use crate::{Dim, Dimension, Ix0, Ix1, Ix2, Ix3, IxDyn};
    use num_integer::gcd;
    use quickcheck::{quickcheck, TestResult};

    #[test]
    fn slice_indexing_uncommon_strides() {
        let v: Vec<_> = (0..12).collect();
        let dim = (2, 3, 2).into_dimension();
        let strides = (1, 2, 6).into_dimension();
        assert!(super::can_index_slice(&v, &dim, &strides).is_ok());

        let strides = (2, 4, 12).into_dimension();
        assert_eq!(
            super::can_index_slice(&v, &dim, &strides),
            Err(from_kind(ErrorKind::OutOfBounds))
        );
    }

    #[test]
    fn overlapping_strides_dim() {
        let dim = (2, 3, 2).into_dimension();
        let strides = (5, 2, 1).into_dimension();
        assert!(super::dim_stride_overlap(&dim, &strides));
        let strides = (6, 2, 1).into_dimension();
        assert!(!super::dim_stride_overlap(&dim, &strides));
        let strides = (6, 0, 1).into_dimension();
        assert!(super::dim_stride_overlap(&dim, &strides));
        let dim = (2, 2).into_dimension();
        let strides = (3, 2).into_dimension();
        assert!(!super::dim_stride_overlap(&dim, &strides));
    }

    #[test]
    fn max_abs_offset_check_overflow_examples() {
        let dim = (1, ::std::isize::MAX as usize, 1).into_dimension();
        let strides = (1, 1, 1).into_dimension();
        max_abs_offset_check_overflow::<u8, _>(&dim, &strides).unwrap();
        let dim = (1, ::std::isize::MAX as usize, 2).into_dimension();
        let strides = (1, 1, 1).into_dimension();
        max_abs_offset_check_overflow::<u8, _>(&dim, &strides).unwrap_err();
        let dim = (0, 2, 2).into_dimension();
        let strides = (1, ::std::isize::MAX as usize, 1).into_dimension();
        max_abs_offset_check_overflow::<u8, _>(&dim, &strides).unwrap_err();
        let dim = (0, 2, 2).into_dimension();
        let strides = (1, ::std::isize::MAX as usize / 4, 1).into_dimension();
        max_abs_offset_check_overflow::<i32, _>(&dim, &strides).unwrap_err();
    }

    #[test]
    fn can_index_slice_ix0() {
        can_index_slice::<i32, _>(&[1], &Ix0(), &Ix0()).unwrap();
        can_index_slice::<i32, _>(&[], &Ix0(), &Ix0()).unwrap_err();
    }

    #[test]
    fn can_index_slice_ix1() {
        can_index_slice::<i32, _>(&[], &Ix1(0), &Ix1(0)).unwrap();
        can_index_slice::<i32, _>(&[], &Ix1(0), &Ix1(1)).unwrap();
        can_index_slice::<i32, _>(&[], &Ix1(1), &Ix1(0)).unwrap_err();
        can_index_slice::<i32, _>(&[], &Ix1(1), &Ix1(1)).unwrap_err();
        can_index_slice::<i32, _>(&[1], &Ix1(1), &Ix1(0)).unwrap();
        can_index_slice::<i32, _>(&[1], &Ix1(1), &Ix1(2)).unwrap();
        can_index_slice::<i32, _>(&[1], &Ix1(1), &Ix1(-1isize as usize)).unwrap();
        can_index_slice::<i32, _>(&[1], &Ix1(2), &Ix1(1)).unwrap_err();
        can_index_slice::<i32, _>(&[1, 2], &Ix1(2), &Ix1(0)).unwrap_err();
        can_index_slice::<i32, _>(&[1, 2], &Ix1(2), &Ix1(1)).unwrap();
        can_index_slice::<i32, _>(&[1, 2], &Ix1(2), &Ix1(-1isize as usize)).unwrap_err();
    }

    #[test]
    fn can_index_slice_ix2() {
        can_index_slice::<i32, _>(&[], &Ix2(0, 0), &Ix2(0, 0)).unwrap();
        can_index_slice::<i32, _>(&[], &Ix2(0, 0), &Ix2(2, 1)).unwrap();
        can_index_slice::<i32, _>(&[], &Ix2(0, 1), &Ix2(0, 0)).unwrap();
        can_index_slice::<i32, _>(&[], &Ix2(0, 1), &Ix2(2, 1)).unwrap();
        can_index_slice::<i32, _>(&[], &Ix2(0, 2), &Ix2(0, 0)).unwrap();
        can_index_slice::<i32, _>(&[], &Ix2(0, 2), &Ix2(2, 1)).unwrap_err();
        can_index_slice::<i32, _>(&[1], &Ix2(1, 2), &Ix2(5, 1)).unwrap_err();
        can_index_slice::<i32, _>(&[1, 2], &Ix2(1, 2), &Ix2(5, 1)).unwrap();
        can_index_slice::<i32, _>(&[1, 2], &Ix2(1, 2), &Ix2(5, 2)).unwrap_err();
        can_index_slice::<i32, _>(&[1, 2, 3, 4, 5], &Ix2(2, 2), &Ix2(3, 1)).unwrap();
        can_index_slice::<i32, _>(&[1, 2, 3, 4], &Ix2(2, 2), &Ix2(3, 1)).unwrap_err();
    }

    #[test]
    fn can_index_slice_ix3() {
        can_index_slice::<i32, _>(&[], &Ix3(0, 0, 1), &Ix3(2, 1, 3)).unwrap();
        can_index_slice::<i32, _>(&[], &Ix3(1, 1, 1), &Ix3(2, 1, 3)).unwrap_err();
        can_index_slice::<i32, _>(&[1], &Ix3(1, 1, 1), &Ix3(2, 1, 3)).unwrap();
        can_index_slice::<i32, _>(&[1; 11], &Ix3(2, 2, 3), &Ix3(6, 3, 1)).unwrap_err();
        can_index_slice::<i32, _>(&[1; 12], &Ix3(2, 2, 3), &Ix3(6, 3, 1)).unwrap();
    }

    #[test]
    fn can_index_slice_zero_size_elem() {
        can_index_slice::<(), _>(&[], &Ix1(0), &Ix1(1)).unwrap();
        can_index_slice::<(), _>(&[()], &Ix1(1), &Ix1(1)).unwrap();
        can_index_slice::<(), _>(&[(), ()], &Ix1(2), &Ix1(1)).unwrap();

        // These might seem okay because the element type is zero-sized, but
        // there could be a zero-sized type such that the number of instances
        // in existence are carefully controlled.
        can_index_slice::<(), _>(&[], &Ix1(1), &Ix1(1)).unwrap_err();
        can_index_slice::<(), _>(&[()], &Ix1(2), &Ix1(1)).unwrap_err();

        can_index_slice::<(), _>(&[(), ()], &Ix2(2, 1), &Ix2(1, 0)).unwrap();
        can_index_slice::<(), _>(&[], &Ix2(0, 2), &Ix2(0, 0)).unwrap();

        // This case would be probably be sound, but that's not entirely clear
        // and it's not worth the special case code.
        can_index_slice::<(), _>(&[], &Ix2(0, 2), &Ix2(2, 1)).unwrap_err();
    }

    quickcheck! {
        fn can_index_slice_not_custom_same_as_can_index_slice(data: Vec<u8>, dim: Vec<usize>) -> bool {
            let dim = IxDyn(&dim);
            let result = can_index_slice_not_custom(data.len(), &dim);
            if dim.size_checked().is_none() {
                // Avoid overflow `dim.default_strides()` or `dim.fortran_strides()`.
                result.is_err()
            } else {
                result == can_index_slice(&data, &dim, &dim.default_strides()) &&
                    result == can_index_slice(&data, &dim, &dim.fortran_strides())
            }
        }
    }

    quickcheck! {
        fn extended_gcd_solves_eq(a: isize, b: isize) -> bool {
            let (g, (x, y)) = extended_gcd(a, b);
            a * x + b * y == g
        }

        fn extended_gcd_correct_gcd(a: isize, b: isize) -> bool {
            let (g, _) = extended_gcd(a, b);
            g == gcd(a, b)
        }
    }

    #[test]
    fn extended_gcd_zero() {
        assert_eq!(extended_gcd(0, 0), (0, (0, 0)));
        assert_eq!(extended_gcd(0, 5), (5, (0, 1)));
        assert_eq!(extended_gcd(5, 0), (5, (1, 0)));
        assert_eq!(extended_gcd(0, -5), (5, (0, -1)));
        assert_eq!(extended_gcd(-5, 0), (5, (-1, 0)));
    }

    quickcheck! {
        fn solve_linear_diophantine_eq_solution_existence(
            a: isize, b: isize, c: isize
        ) -> TestResult {
            if a == 0 || b == 0 {
                TestResult::discard()
            } else {
                TestResult::from_bool(
                    (c % gcd(a, b) == 0) == solve_linear_diophantine_eq(a, b, c).is_some()
                )
            }
        }

        fn solve_linear_diophantine_eq_correct_solution(
            a: isize, b: isize, c: isize, t: isize
        ) -> TestResult {
            if a == 0 || b == 0 {
                TestResult::discard()
            } else {
                match solve_linear_diophantine_eq(a, b, c) {
                    Some((x0, xd)) => {
                        let x = x0 + xd * t;
                        let y = (c - a * x) / b;
                        TestResult::from_bool(a * x + b * y == c)
                    }
                    None => TestResult::discard(),
                }
            }
        }
    }

    quickcheck! {
        fn arith_seq_intersect_correct(
            first1: isize, len1: isize, step1: isize,
            first2: isize, len2: isize, step2: isize
        ) -> TestResult {
            use std::cmp;

            if len1 == 0 || len2 == 0 {
                // This case is impossible to reach in `arith_seq_intersect()`
                // because the `min*` and `max*` arguments are inclusive.
                return TestResult::discard();
            }
            let len1 = len1.abs();
            let len2 = len2.abs();

            // Convert to `min*` and `max*` arguments for `arith_seq_intersect()`.
            let last1 = first1 + step1 * (len1 - 1);
            let (min1, max1) = (cmp::min(first1, last1), cmp::max(first1, last1));
            let last2 = first2 + step2 * (len2 - 1);
            let (min2, max2) = (cmp::min(first2, last2), cmp::max(first2, last2));

            // Naively determine if the sequences intersect.
            let seq1: Vec<_> = (0..len1)
                .map(|n| first1 + step1 * n)
                .collect();
            let intersects = (0..len2)
                .map(|n| first2 + step2 * n)
                .any(|elem2| seq1.contains(&elem2));

            TestResult::from_bool(
                arith_seq_intersect(
                    (min1, max1, if step1 == 0 { 1 } else { step1 }),
                    (min2, max2, if step2 == 0 { 1 } else { step2 })
                ) == intersects
            )
        }
    }

    #[test]
    fn slice_min_max_empty() {
        assert_eq!(slice_min_max(0, Slice::new(0, None, 3)), None);
        assert_eq!(slice_min_max(10, Slice::new(1, Some(1), 3)), None);
        assert_eq!(slice_min_max(10, Slice::new(-1, Some(-1), 3)), None);
        assert_eq!(slice_min_max(10, Slice::new(1, Some(1), -3)), None);
        assert_eq!(slice_min_max(10, Slice::new(-1, Some(-1), -3)), None);
    }

    #[test]
    fn slice_min_max_pos_step() {
        assert_eq!(slice_min_max(10, Slice::new(1, Some(8), 3)), Some((1, 7)));
        assert_eq!(slice_min_max(10, Slice::new(1, Some(9), 3)), Some((1, 7)));
        assert_eq!(slice_min_max(10, Slice::new(-9, Some(8), 3)), Some((1, 7)));
        assert_eq!(slice_min_max(10, Slice::new(-9, Some(9), 3)), Some((1, 7)));
        assert_eq!(slice_min_max(10, Slice::new(1, Some(-2), 3)), Some((1, 7)));
        assert_eq!(slice_min_max(10, Slice::new(1, Some(-1), 3)), Some((1, 7)));
        assert_eq!(slice_min_max(10, Slice::new(-9, Some(-2), 3)), Some((1, 7)));
        assert_eq!(slice_min_max(10, Slice::new(-9, Some(-1), 3)), Some((1, 7)));
        assert_eq!(slice_min_max(10, Slice::new(1, None, 3)), Some((1, 7)));
        assert_eq!(slice_min_max(10, Slice::new(-9, None, 3)), Some((1, 7)));
        assert_eq!(slice_min_max(11, Slice::new(1, None, 3)), Some((1, 10)));
        assert_eq!(slice_min_max(11, Slice::new(-10, None, 3)), Some((1, 10)));
    }

    #[test]
    fn slice_min_max_neg_step() {
        assert_eq!(slice_min_max(10, Slice::new(1, Some(8), -3)), Some((1, 7)));
        assert_eq!(slice_min_max(10, Slice::new(2, Some(8), -3)), Some((4, 7)));
        assert_eq!(slice_min_max(10, Slice::new(-9, Some(8), -3)), Some((1, 7)));
        assert_eq!(slice_min_max(10, Slice::new(-8, Some(8), -3)), Some((4, 7)));
        assert_eq!(slice_min_max(10, Slice::new(1, Some(-2), -3)), Some((1, 7)));
        assert_eq!(slice_min_max(10, Slice::new(2, Some(-2), -3)), Some((4, 7)));
        assert_eq!(
            slice_min_max(10, Slice::new(-9, Some(-2), -3)),
            Some((1, 7))
        );
        assert_eq!(
            slice_min_max(10, Slice::new(-8, Some(-2), -3)),
            Some((4, 7))
        );
        assert_eq!(slice_min_max(9, Slice::new(2, None, -3)), Some((2, 8)));
        assert_eq!(slice_min_max(9, Slice::new(-7, None, -3)), Some((2, 8)));
        assert_eq!(slice_min_max(9, Slice::new(3, None, -3)), Some((5, 8)));
        assert_eq!(slice_min_max(9, Slice::new(-6, None, -3)), Some((5, 8)));
    }

    #[test]
    fn slices_intersect_true() {
        assert!(slices_intersect(&Dim([4, 5]), s![.., ..], s![.., ..]));
        assert!(slices_intersect(&Dim([4, 5]), s![0, ..], s![0, ..]));
        assert!(slices_intersect(&Dim([4, 5]), s![..;2, ..], s![..;3, ..]));
        assert!(slices_intersect(&Dim([4, 5]), s![.., ..;2], s![.., 1..;3]));
        assert!(slices_intersect(&Dim([4, 10]), s![.., ..;9], s![.., 3..;6]));
    }

    #[test]
    fn slices_intersect_false() {
        assert!(!slices_intersect(&Dim([4, 5]), s![..;2, ..], s![1..;2, ..]));
        assert!(!slices_intersect(&Dim([4, 5]), s![..;2, ..], s![1..;3, ..]));
        assert!(!slices_intersect(&Dim([4, 5]), s![.., ..;9], s![.., 3..;6]));
    }
}<|MERGE_RESOLUTION|>--- conflicted
+++ resolved
@@ -19,15 +19,10 @@
 pub use self::ndindex::NdIndex;
 pub use self::remove_axis::RemoveAxis;
 
-<<<<<<< HEAD
+use crate::shape_builder::Strides;
+
 use core::isize;
 use core::mem;
-=======
-use crate::shape_builder::Strides;
-
-use std::isize;
-use std::mem;
->>>>>>> fa35a350
 
 #[macro_use]
 mod macros;
