--- conflicted
+++ resolved
@@ -46,7 +46,32 @@
         sum
     }
 
-<<<<<<< HEAD
+    /// Return the product of all elements in the array.
+    ///
+    /// ```
+    /// use ndarray::arr2;
+    ///
+    /// let a = arr2(&[[1., 2.],
+    ///                [3., 4.]]);
+    /// assert_eq!(a.scalar_prod(), 24.);
+    /// ```
+    pub fn scalar_prod(&self) -> A
+        where A: Clone + Mul<Output=A> + libnum::One,
+    {
+        if let Some(slc) = self.as_slice_memory_order() {
+            return numeric_util::unrolled_fold(slc, A::one, A::mul);
+        }
+        let mut sum = A::one();
+        for row in self.inner_rows() {
+            if let Some(slc) = row.as_slice() {
+                sum = sum * numeric_util::unrolled_fold(slc, A::one, A::mul);
+            } else {
+                sum = sum * row.iter().fold(A::one(), |acc, elt| acc * elt.clone());
+            }
+        }
+        sum
+    }
+
     /// Return a reference to a maximum of all values.
     /// Return None if a comparison fails or if self is empty.
     /// 
@@ -153,34 +178,6 @@
         }
     }  
 
-=======
-    /// Return the product of all elements in the array.
-    ///
-    /// ```
-    /// use ndarray::arr2;
-    ///
-    /// let a = arr2(&[[1., 2.],
-    ///                [3., 4.]]);
-    /// assert_eq!(a.scalar_prod(), 24.);
-    /// ```
-    pub fn scalar_prod(&self) -> A
-        where A: Clone + Mul<Output=A> + libnum::One,
-    {
-        if let Some(slc) = self.as_slice_memory_order() {
-            return numeric_util::unrolled_fold(slc, A::one, A::mul);
-        }
-        let mut sum = A::one();
-        for row in self.inner_rows() {
-            if let Some(slc) = row.as_slice() {
-                sum = sum * numeric_util::unrolled_fold(slc, A::one, A::mul);
-            } else {
-                sum = sum * row.iter().fold(A::one(), |acc, elt| acc * elt.clone());
-            }
-        }
-        sum
-    }
-
->>>>>>> 1dcbc79d
     /// Return sum along `axis`.
     ///
     /// ```
