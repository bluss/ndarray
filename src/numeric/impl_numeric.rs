// Copyright 2014-2016 bluss and ndarray developers.
//
// Licensed under the Apache License, Version 2.0 <LICENSE-APACHE or
// http://www.apache.org/licenses/LICENSE-2.0> or the MIT license
// <LICENSE-MIT or http://opensource.org/licenses/MIT>, at your
// option. This file may not be copied, modified, or distributed
// except according to those terms.

use std::ops::Add;
use libnum::{self, Zero, Float};
use itertools::free::enumerate;

use imp_prelude::*;
use numeric_util;

use {
    LinalgScalar,
    FoldWhile,
    Zip,
};

/// Numerical methods for arrays.
impl<A, S, D> ArrayBase<S, D>
    where S: Data<Elem=A>,
          D: Dimension,
{
    /// Return the sum of all elements in the array.
    ///
    /// ```
    /// use ndarray::arr2;
    ///
    /// let a = arr2(&[[1., 2.],
    ///                [3., 4.]]);
    /// assert_eq!(a.scalar_sum(), 10.);
    /// ```
    pub fn scalar_sum(&self) -> A
        where A: Clone + Add<Output=A> + libnum::Zero,
    {
        if let Some(slc) = self.as_slice_memory_order() {
            return numeric_util::unrolled_sum(slc);
        }
        let mut sum = A::zero();
        for row in self.inner_rows() {
            if let Some(slc) = row.as_slice() {
                sum = sum + numeric_util::unrolled_sum(slc);
            } else {
                sum = sum + row.iter().fold(A::zero(), |acc, elt| acc + elt.clone());
            }
        }
        sum
    }

    /// Return sum along `axis`.
    ///
    /// ```
    /// use ndarray::{aview0, aview1, arr2, Axis};
    ///
    /// let a = arr2(&[[1., 2.],
    ///                [3., 4.]]);
    /// assert!(
    ///     a.sum_axis(Axis(0)) == aview1(&[4., 6.]) &&
    ///     a.sum_axis(Axis(1)) == aview1(&[3., 7.]) &&
    ///
    ///     a.sum_axis(Axis(0)).sum_axis(Axis(0)) == aview0(&10.)
    /// );
    /// ```
    ///
    /// **Panics** if `axis` is out of bounds.
    pub fn sum_axis(&self, axis: Axis) -> Array<A, D::Smaller>
        where A: Clone + Zero + Add<Output=A>,
              D: RemoveAxis,
    {
        let n = self.len_of(axis);
        let mut res = self.subview(axis, 0).to_owned();
        let stride = self.strides()[axis.index()];
        if self.ndim() == 2 && stride == 1 {
            // contiguous along the axis we are summing
            let ax = axis.index();
            for (i, elt) in enumerate(&mut res) {
                *elt = self.subview(Axis(1 - ax), i).scalar_sum();
            }
        } else {
            for i in 1..n {
                let view = self.subview(axis, i);
                res = res + &view;
            }
        }
        res
    }

    /// Return mean along `axis`.
    ///
    /// **Panics** if `axis` is out of bounds.
    ///
    /// ```
    /// use ndarray::{aview1, arr2, Axis};
    ///
    /// let a = arr2(&[[1., 2.],
    ///                [3., 4.]]);
    /// assert!(
    ///     a.mean_axis(Axis(0)) == aview1(&[2.0, 3.0]) &&
    ///     a.mean_axis(Axis(1)) == aview1(&[1.5, 3.5])
    /// );
    /// ```
    pub fn mean_axis(&self, axis: Axis) -> Array<A, D::Smaller>
        where A: LinalgScalar,
              D: RemoveAxis,
    {
        let n = self.len_of(axis);
        let sum = self.sum_axis(axis);
        let mut cnt = A::one();
        for _ in 1..n {
            cnt = cnt + A::one();
        }
        sum / &aview0(&cnt)
    }

    /// Return variance along `axis`.
    ///
    /// The variance is computed using the [Welford one-pass
    /// algorithm](https://www.jstor.org/stable/1266577).
    ///
    /// The parameter `ddof` specifies the "delta degrees of freedom". For
    /// example, to calculate the population variance, use `ddof = 0`, or to
    /// calculate the sample variance, use `ddof = 1`.
    ///
    /// The variance is defined as:
    ///
    /// ```text
    ///               1       n
    /// variance = ――――――――   ∑ (xᵢ - x̅)²
    ///            n - ddof  i=1
    /// ```
    ///
    /// where
    ///
    /// ```text
    ///     1   n
    /// x̅ = ―   ∑ xᵢ
    ///     n  i=1
    /// ```
    ///
<<<<<<< HEAD
    /// **Panics** if `ddof` is greater equal than the length of `axis`.
    /// **Panics** if `axis` is out of bounds or if length of `axis` is zero.
=======
    /// **Panics** if `ddof` is greater than or equal to the length of the
    /// axis, if `axis` is out of bounds, or if the length of the axis is zero.
>>>>>>> 8b5af544
    ///
    /// # Example
    ///
    /// ```
    /// use ndarray::{aview1, arr2, Axis};
    ///
    /// let a = arr2(&[[1., 2.],
<<<<<<< HEAD
    ///                [3., 4.]]);
    /// let var = a.var_axis(Axis(0), 0.);
    /// assert_eq!(var, aview1(&[1., 1.]));
=======
    ///                [3., 4.],
    ///                [5., 6.]]);
    /// let var = a.var_axis(Axis(0), 1.);
    /// assert_eq!(var, aview1(&[4., 4.]));
>>>>>>> 8b5af544
    /// ```
    pub fn var_axis(&self, axis: Axis, ddof: A) -> Array<A, D::Smaller>
    where
        A: Float,
        D: RemoveAxis,
    {
        let mut count = A::zero();
        let mut mean = Array::<A, _>::zeros(self.dim.remove_axis(axis));
        let mut sum_sq = Array::<A, _>::zeros(self.dim.remove_axis(axis));
        for subview in self.axis_iter(axis) {
            count = count + A::one();
            azip!(mut mean, mut sum_sq, x (subview) in {
                let delta = x - *mean;
                *mean = *mean + delta / count;
<<<<<<< HEAD
                *sum_sq = *sum_sq + delta * (x - *mean);
            });
        }
        if ddof >= count {
            panic!("Ddof needs to be strictly smaller than the length \
=======
                *sum_sq = (x - *mean).mul_add(delta, *sum_sq);
            });
        }
        if ddof >= count {
            panic!("`ddof` needs to be strictly smaller than the length \
>>>>>>> 8b5af544
                    of the axis you are computing the variance for!")
        } else {
            let dof = count - ddof;
            sum_sq.mapv(|s| s / dof)
        }
    }

    /// Return `true` if the arrays' elementwise differences are all within
    /// the given absolute tolerance, `false` otherwise.
    ///
    /// If their shapes disagree, `rhs` is broadcast to the shape of `self`.
    ///
    /// **Panics** if broadcasting to the same shape isn’t possible.
    pub fn all_close<S2, E>(&self, rhs: &ArrayBase<S2, E>, tol: A) -> bool
        where A: Float,
              S2: Data<Elem=A>,
              E: Dimension,
    {
        !Zip::from(self)
            .and(rhs.broadcast_unwrap(self.raw_dim()))
            .fold_while((), |_, x, y| {
                if (*x - *y).abs() <= tol {
                    FoldWhile::Continue(())
                } else {
                    FoldWhile::Done(())
                }
            }).is_done()
    }
}<|MERGE_RESOLUTION|>--- conflicted
+++ resolved
@@ -140,13 +140,8 @@
     ///     n  i=1
     /// ```
     ///
-<<<<<<< HEAD
-    /// **Panics** if `ddof` is greater equal than the length of `axis`.
-    /// **Panics** if `axis` is out of bounds or if length of `axis` is zero.
-=======
     /// **Panics** if `ddof` is greater than or equal to the length of the
     /// axis, if `axis` is out of bounds, or if the length of the axis is zero.
->>>>>>> 8b5af544
     ///
     /// # Example
     ///
@@ -154,16 +149,10 @@
     /// use ndarray::{aview1, arr2, Axis};
     ///
     /// let a = arr2(&[[1., 2.],
-<<<<<<< HEAD
-    ///                [3., 4.]]);
-    /// let var = a.var_axis(Axis(0), 0.);
-    /// assert_eq!(var, aview1(&[1., 1.]));
-=======
     ///                [3., 4.],
     ///                [5., 6.]]);
     /// let var = a.var_axis(Axis(0), 1.);
     /// assert_eq!(var, aview1(&[4., 4.]));
->>>>>>> 8b5af544
     /// ```
     pub fn var_axis(&self, axis: Axis, ddof: A) -> Array<A, D::Smaller>
     where
@@ -178,19 +167,11 @@
             azip!(mut mean, mut sum_sq, x (subview) in {
                 let delta = x - *mean;
                 *mean = *mean + delta / count;
-<<<<<<< HEAD
-                *sum_sq = *sum_sq + delta * (x - *mean);
-            });
-        }
-        if ddof >= count {
-            panic!("Ddof needs to be strictly smaller than the length \
-=======
                 *sum_sq = (x - *mean).mul_add(delta, *sum_sq);
             });
         }
         if ddof >= count {
             panic!("`ddof` needs to be strictly smaller than the length \
->>>>>>> 8b5af544
                     of the axis you are computing the variance for!")
         } else {
             let dof = count - ddof;
