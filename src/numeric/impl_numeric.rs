--- conflicted
+++ resolved
@@ -416,36 +416,4 @@
     {
         self.var_axis(axis, ddof).mapv_into(|x| x.sqrt())
     }
-<<<<<<< HEAD
-
-    /// Return `true` if the arrays' elementwise differences are all within
-    /// the given absolute tolerance, `false` otherwise.
-    ///
-    /// If their shapes disagree, `rhs` is broadcast to the shape of `self`.
-    ///
-    /// **Panics** if broadcasting to the same shape isn’t possible.
-    #[deprecated(
-        note = "Use `abs_diff_eq` - it requires the `approx` crate feature",
-        since = "0.13.0"
-    )]
-    #[cfg(feature = "std")]
-    pub fn all_close<S2, E>(&self, rhs: &ArrayBase<S2, E>, tol: A) -> bool
-    where
-        A: Float,
-        S2: Data<Elem = A>,
-        E: Dimension,
-    {
-        !Zip::from(self)
-            .and(rhs.broadcast_unwrap(self.raw_dim()))
-            .fold_while((), |_, x, y| {
-                if (*x - *y).abs() <= tol {
-                    FoldWhile::Continue(())
-                } else {
-                    FoldWhile::Done(())
-                }
-            })
-            .is_done()
-    }
-=======
->>>>>>> 9758af7e
 }