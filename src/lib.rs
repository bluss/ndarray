// Copyright 2014-2016 bluss and ndarray developers.
//
// Licensed under the Apache License, Version 2.0 <LICENSE-APACHE or
// http://www.apache.org/licenses/LICENSE-2.0> or the MIT license
// <LICENSE-MIT or http://opensource.org/licenses/MIT>, at your
// option. This file may not be copied, modified, or distributed
// except according to those terms.
#![crate_name = "ndarray"]
#![doc(html_root_url = "https://docs.rs/ndarray/0.12/")]

//! The `ndarray` crate provides an *n*-dimensional container for general elements
//! and for numerics.
//!
//! In *n*-dimensional we include for example 1-dimensional rows or columns,
//! 2-dimensional matrices, and higher dimensional arrays. If the array has *n*
//! dimensions, then an element in the array is accessed by using that many indices.
//! Each dimension is also called an *axis*.
//!
//! - **[`ArrayBase`](struct.ArrayBase.html)**:
//!   The *n*-dimensional array type itself.<br>
//!   It is used to implement both the owned arrays and the views; see its docs
//!   for an overview of all array features.<br>
//! - The main specific array type is **[`Array`](type.Array.html)**, which owns
//! its elements.
//!
//! ## Highlights
//!
//! - Generic *n*-dimensional array
//! - Slicing, also with arbitrary step size, and negative indices to mean
//!   elements from the end of the axis.
//! - Views and subviews of arrays; iterators that yield subviews.
//! - Higher order operations and arithmetic are performant
//! - Array views can be used to slice and mutate any `[T]` data using
//!   `ArrayView::from` and `ArrayViewMut::from`.
//! - `Zip` for lock step function application across two or more arrays or other
//!   item producers (`NdProducer` trait).
//!
//! ## Crate Status
//!
//! - Still iterating on and evolving the crate
//!   + The crate is continuously developing, and breaking changes are expected
//!     during evolution from version to version. We adopt the newest stable
//!     rust features if we need them.
//!   + Note that functions/methods/traits/etc. hidden from the docs are not
//!     considered part of the public API, so changes to them are not
//!     considered breaking changes.
//! - Performance:
//!   + Prefer higher order methods and arithmetic operations on arrays first,
//!     then iteration, and as a last priority using indexed algorithms.
//!   + The higher order functions like ``.map()``, ``.map_inplace()``,
//!     ``.zip_mut_with()``, ``Zip`` and ``azip!()`` are the most efficient ways
//!     to perform single traversal and lock step traversal respectively.
//!   + Performance of an operation depends on the memory layout of the array
//!     or array view. Especially if it's a binary operation, which
//!     needs matching memory layout to be efficient (with some exceptions).
//!   + Efficient floating point matrix multiplication even for very large
//!     matrices; can optionally use BLAS to improve it further.
//! - **Requires Rust 1.31**
//!
//! ## Crate Feature Flags
//!
//! The following crate feature flags are available. They are configured in your
//! `Cargo.toml`.
//!
//! - `serde-1`
//!   - Optional, compatible with Rust stable
//!   - Enables serialization support for serde 1.0
//! - `rayon`
//!   - Optional, compatible with Rust stable
//!   - Enables parallel iterators, parallelized methods and [`par_azip!`].
//! - `approx`
//!   - Optional, compatible with Rust stable
//!   - Enables implementations of traits from the [`approx`] crate.
//! - `blas`
//!   - Optional and experimental, compatible with Rust stable
//!   - Enable transparent BLAS support for matrix multiplication.
//!     Uses ``blas-src`` for pluggable backend, which needs to be configured
//!     separately.
//!
//! ## Documentation
//!
//! * The docs for [`ArrayBase`](struct.ArrayBase.html) provide an overview of
//!   the *n*-dimensional array type. Other good pages to look at are the
//!   documentation for the [`s![]`](macro.s.html) and
//!   [`azip!()`](macro.azip.html) macros.
//!
//! * If you have experience with NumPy, you may also be interested in
//!   [`ndarray_for_numpy_users`](doc/ndarray_for_numpy_users/index.html).

#[cfg(feature = "serde-1")]
extern crate serde;

#[cfg(feature = "rayon")]
extern crate rayon;

#[cfg(feature = "approx")]
extern crate approx;

#[cfg(feature = "blas")]
extern crate blas_src;
#[cfg(feature = "blas")]
extern crate cblas_sys;

extern crate matrixmultiply;

extern crate itertools;
extern crate num_complex;
extern crate num_integer;
extern crate num_traits;

#[cfg(test)]
extern crate quickcheck;

#[cfg(feature = "docs")]
pub mod doc;

use std::marker::PhantomData;
use std::sync::Arc;

pub use crate::dimension::dim::*;
pub use crate::dimension::{
    slices_intersect, Axis, AxisDescription, Dimension, IntoDimension, RemoveAxis,
};

pub use crate::dimension::IxDynImpl;
pub use crate::dimension::NdIndex;
pub use crate::error::{ErrorKind, ShapeError};
pub use crate::indexes::{indices, indices_of};
pub use crate::slice::{
    deref_raw_view_mut_into_view_mut_with_life, deref_raw_view_mut_into_view_with_life,
    life_of_view_mut, Slice, SliceInfo, SliceNextDim, SliceOrIndex,
};

use crate::iterators::Baseiter;
use crate::iterators::{ElementsBase, ElementsBaseMut, Iter, IterMut, Lanes, LanesMut};

pub use crate::arraytraits::AsArray;
pub use crate::linalg_traits::{LinalgScalar, NdFloat};
pub use crate::stacking::stack;

pub use crate::impl_views::IndexLonger;
pub use crate::shape_builder::ShapeBuilder;

#[macro_use]
mod macro_utils;
#[macro_use]
mod private;
mod aliases;
#[cfg(feature = "approx")]
mod array_approx;
#[cfg(feature = "serde-1")]
mod array_serde;
mod arrayformat;
mod arraytraits;
mod data_traits;

pub use crate::aliases::*;

#[allow(deprecated)]
pub use crate::data_traits::{
    Data, DataClone, DataMut, DataOwned, DataShared, RawData, RawDataClone, RawDataMut,
};

mod free_functions;
pub use crate::free_functions::*;
pub use crate::iterators::iter;

mod error;
mod geomspace;
mod indexes;
mod iterators;
mod layout;
mod linalg_traits;
mod linspace;
mod logspace;
mod numeric_util;
mod shape_builder;
#[macro_use]
mod slice;
mod stacking;
#[macro_use]
mod zip;

mod dimension;

pub use crate::zip::{FoldWhile, IntoNdProducer, NdProducer, Zip};

pub use crate::layout::Layout;

/// Implementation's prelude. Common types used everywhere.
mod imp_prelude {
    pub use crate::dimension::DimensionExt;
    pub use crate::prelude::*;
    pub use crate::ArcArray;
    pub use crate::{
<<<<<<< HEAD
        RemoveAxis,
        RawData,
        RawDataMut,
        Data,
        DataMut,
        DataOwned,
        DataShared,
        RawViewRepr,
        ViewRepr,
        CowRepr,
        Ix, Ixs,
=======
        Data, DataMut, DataOwned, DataShared, Ix, Ixs, RawData, RawDataMut, RawViewRepr,
        RemoveAxis, ViewRepr,
>>>>>>> efd686d6
    };
}

pub mod prelude;

/// Array index type
pub type Ix = usize;
/// Array index type (signed)
pub type Ixs = isize;

/// An *n*-dimensional array.
///
/// The array is a general container of elements. It cannot grow or shrink, but
/// can be sliced into subsets of its data.
/// The array supports arithmetic operations by applying them elementwise.
///
/// In *n*-dimensional we include for example 1-dimensional rows or columns,
/// 2-dimensional matrices, and higher dimensional arrays. If the array has *n*
/// dimensions, then an element is accessed by using that many indices.
///
/// The `ArrayBase<S, D>` is parameterized by `S` for the data container and
/// `D` for the dimensionality.
///
/// Type aliases [`Array`], [`ArcArray`], [`ArrayView`], and [`ArrayViewMut`] refer
/// to `ArrayBase` with different types for the data container.
///
/// [`Array`]: type.Array.html
/// [`ArcArray`]: type.ArcArray.html
/// [`ArrayView`]: type.ArrayView.html
/// [`ArrayViewMut`]: type.ArrayViewMut.html
///
/// ## Contents
///
/// + [Array](#array)
/// + [ArcArray](#arcarray)
/// + [Array Views](#array-views)
/// + [Indexing and Dimension](#indexing-and-dimension)
/// + [Loops, Producers and Iterators](#loops-producers-and-iterators)
/// + [Slicing](#slicing)
/// + [Subviews](#subviews)
/// + [Arithmetic Operations](#arithmetic-operations)
/// + [Broadcasting](#broadcasting)
/// + [Conversions](#conversions)
/// + [Constructor Methods for Owned Arrays](#constructor-methods-for-owned-arrays)
/// + [Methods For All Array Types](#methods-for-all-array-types)
/// + [Methods For 1-D Arrays](#methods-for-1-d-arrays)
/// + [Methods For 2-D Arrays](#methods-for-2-d-arrays)
/// + [Methods for Dynamic-Dimensional Arrays](#methods-for-dynamic-dimensional-arrays)
/// + [Numerical Methods for Arrays](#numerical-methods-for-arrays)
///
/// ## `Array`
///
/// [`Array`](type.Array.html) is an owned array that owns the underlying array
/// elements directly (just like a `Vec`) and it is the default way to create and
/// store n-dimensional data. `Array<A, D>` has two type parameters: `A` for
/// the element type, and `D` for the dimensionality. A particular
/// dimensionality's type alias like `Array3<A>` just has the type parameter
/// `A` for element type.
///
/// An example:
///
/// ```
/// // Create a three-dimensional f64 array, initialized with zeros
/// use ndarray::Array3;
/// let mut temperature = Array3::<f64>::zeros((3, 4, 5));
/// // Increase the temperature in this location
/// temperature[[2, 2, 2]] += 0.5;
/// ```
///
/// ## `ArcArray`
///
/// [`ArcArray`](type.ArcArray.html) is an owned array with reference counted
/// data (shared ownership).
/// Sharing requires that it uses copy-on-write for mutable operations.
/// Calling a method for mutating elements on `ArcArray`, for example
/// [`view_mut()`](#method.view_mut) or [`get_mut()`](#method.get_mut),
/// will break sharing and require a clone of the data (if it is not uniquely held).
///
/// ## Array Views
///
/// [`ArrayView`] and [`ArrayViewMut`] are read-only and read-write array views
/// respectively. They use dimensionality, indexing, and almost all other
/// methods the same was as the other array types.
///
/// Methods for `ArrayBase` apply to array views too, when the trait bounds
/// allow.
///
/// Please see the documentation for the respective array view for an overview
/// of methods specific to array views: [`ArrayView`], [`ArrayViewMut`].
///
/// A view is created from an array using `.view()`, `.view_mut()`, using
/// slicing (`.slice()`, `.slice_mut()`) or from one of the many iterators
/// that yield array views.
///
/// You can also create an array view from a regular slice of data not
/// allocated with `Array` — see array view methods or their `From` impls.
///
/// Note that all `ArrayBase` variants can change their view (slicing) of the
/// data freely, even when their data can’t be mutated.
///
/// ## Indexing and Dimension
///
/// The dimensionality of the array determines the number of *axes*, for example
/// a 2D array has two axes. These are listed in “big endian” order, so that
/// the greatest dimension is listed first, the lowest dimension with the most
/// rapidly varying index is the last.
///
/// In a 2D array the index of each element is `[row, column]` as seen in this
/// 4 × 3 example:
///
/// ```ignore
/// [[ [0, 0], [0, 1], [0, 2] ],  // row 0
///  [ [1, 0], [1, 1], [1, 2] ],  // row 1
///  [ [2, 0], [2, 1], [2, 2] ],  // row 2
///  [ [3, 0], [3, 1], [3, 2] ]]  // row 3
/// //    \       \       \
/// //   column 0  \     column 2
/// //            column 1
/// ```
///
/// The number of axes for an array is fixed by its `D` type parameter: `Ix1`
/// for a 1D array, `Ix2` for a 2D array etc. The dimension type `IxDyn` allows
/// a dynamic number of axes.
///
/// A fixed size array (`[usize; N]`) of the corresponding dimensionality is
/// used to index the `Array`, making the syntax `array[[` i, j,  ...`]]`
///
/// ```
/// use ndarray::Array2;
/// let mut array = Array2::zeros((4, 3));
/// array[[1, 1]] = 7;
/// ```
///
/// Important traits and types for dimension and indexing:
///
/// - A [`Dim`](Dim.t.html) value represents a dimensionality or index.
/// - Trait [`Dimension`](Dimension.t.html) is implemented by all
/// dimensionalities. It defines many operations for dimensions and indices.
/// - Trait [`IntoDimension`](IntoDimension.t.html) is used to convert into a
/// `Dim` value.
/// - Trait [`ShapeBuilder`](ShapeBuilder.t.html) is an extension of
/// `IntoDimension` and is used when constructing an array. A shape describes
/// not just the extent of each axis but also their strides.
/// - Trait [`NdIndex`](NdIndex.t.html) is an extension of `Dimension` and is
/// for values that can be used with indexing syntax.
///
///
/// The default memory order of an array is *row major* order (a.k.a “c” order),
/// where each row is contiguous in memory.
/// A *column major* (a.k.a. “f” or fortran) memory order array has
/// columns (or, in general, the outermost axis) with contiguous elements.
///
/// The logical order of any array’s elements is the row major order
/// (the rightmost index is varying the fastest).
/// The iterators `.iter(), .iter_mut()` always adhere to this order, for example.
///
/// ## Loops, Producers and Iterators
///
/// Using [`Zip`](struct.Zip.html) is the most general way to apply a procedure
/// across one or several arrays or *producers*.
///
/// [`NdProducer`](trait.NdProducer.html) is like an iterable but for
/// multidimensional data. All producers have dimensions and axes, like an
/// array view, and they can be split and used with parallelization using `Zip`.
///
/// For example, `ArrayView<A, D>` is a producer, it has the same dimensions
/// as the array view and for each iteration it produces a reference to
/// the array element (`&A` in this case).
///
/// Another example, if we have a 10 × 10 array and use `.exact_chunks((2, 2))`
/// we get a producer of chunks which has the dimensions 5 × 5 (because
/// there are *10 / 2 = 5* chunks in either direction). The 5 × 5 chunks producer
/// can be paired with any other producers of the same dimension with `Zip`, for
/// example 5 × 5 arrays.
///
/// ### `.iter()` and `.iter_mut()`
///
/// These are the element iterators of arrays and they produce an element
/// sequence in the logical order of the array, that means that the elements
/// will be visited in the sequence that corresponds to increasing the
/// last index first: *0, ..., 0,  0*; *0, ..., 0, 1*; *0, ...0, 2* and so on.
///
/// ### `.outer_iter()` and `.axis_iter()`
///
/// These iterators produce array views of one smaller dimension.
///
/// For example, for a 2D array, `.outer_iter()` will produce the 1D rows.
/// For a 3D array, `.outer_iter()` produces 2D subviews.
///
/// `.axis_iter()` is like `outer_iter()` but allows you to pick which
/// axis to traverse.
///
/// The `outer_iter` and `axis_iter` are one dimensional producers.
///
/// ## `.genrows()`, `.gencolumns()` and `.lanes()`
///
/// [`.genrows()`][gr] is a producer (and iterable) of all rows in an array.
///
/// ```
/// use ndarray::Array;
///
/// // 1. Loop over the rows of a 2D array
/// let mut a = Array::zeros((10, 10));
/// for mut row in a.genrows_mut() {
///     row.fill(1.);
/// }
///
/// // 2. Use Zip to pair each row in 2D `a` with elements in 1D `b`
/// use ndarray::Zip;
/// let mut b = Array::zeros(a.rows());
///
/// Zip::from(a.genrows())
///     .and(&mut b)
///     .apply(|a_row, b_elt| {
///         *b_elt = a_row[a.cols() - 1] - a_row[0];
///     });
/// ```
///
/// The *lanes* of an array are 1D segments along an axis and when pointed
/// along the last axis they are *rows*, when pointed along the first axis
/// they are *columns*.
///
/// A *m* × *n* array has *m* rows each of length *n* and conversely
/// *n* columns each of length *m*.
///
/// To generalize this, we say that an array of dimension *a* × *m* × *n*
/// has *a m* rows. It's composed of *a* times the previous array, so it
/// has *a* times as many rows.
///
/// All methods: [`.genrows()`][gr], [`.genrows_mut()`][grm],
/// [`.gencolumns()`][gc], [`.gencolumns_mut()`][gcm],
/// [`.lanes(axis)`][l], [`.lanes_mut(axis)`][lm].
///
/// [gr]: #method.genrows
/// [grm]: #method.genrows_mut
/// [gc]: #method.gencolumns
/// [gcm]: #method.gencolumns_mut
/// [l]: #method.lanes
/// [lm]: #method.lanes_mut
///
/// Yes, for 2D arrays `.genrows()` and `.outer_iter()` have about the same
/// effect:
///
///  + `genrows()` is a producer with *n* - 1 dimensions of 1 dimensional items
///  + `outer_iter()` is a producer with 1 dimension of *n* - 1 dimensional items
///
/// ## Slicing
///
/// You can use slicing to create a view of a subset of the data in
/// the array. Slicing methods include [`.slice()`], [`.slice_mut()`],
/// [`.slice_move()`], and [`.slice_collapse()`].
///
/// The slicing argument can be passed using the macro [`s![]`](macro.s!.html),
/// which will be used in all examples. (The explicit form is an instance of
/// [`&SliceInfo`]; see its docs for more information.)
///
/// [`&SliceInfo`]: struct.SliceInfo.html
///
/// If a range is used, the axis is preserved. If an index is used, that index
/// is selected and the axis is removed; this selects a subview. See
/// [*Subviews*](#subviews) for more information about subviews. Note that
/// [`.slice_collapse()`] behaves like [`.collapse_axis()`] by preserving
/// the number of dimensions.
///
/// [`.slice()`]: #method.slice
/// [`.slice_mut()`]: #method.slice_mut
/// [`.slice_move()`]: #method.slice_move
/// [`.slice_collapse()`]: #method.slice_collapse
///
/// It's possible to take multiple simultaneous *mutable* slices with the
/// [`multislice!()`](macro.multislice!.html) macro.
///
/// ```
/// extern crate ndarray;
///
/// use ndarray::{arr2, arr3, multislice, s};
///
/// fn main() {
///
/// // 2 submatrices of 2 rows with 3 elements per row, means a shape of `[2, 2, 3]`.
///
/// let a = arr3(&[[[ 1,  2,  3],     // -- 2 rows  \_
///                 [ 4,  5,  6]],    // --         /
///                [[ 7,  8,  9],     //            \_ 2 submatrices
///                 [10, 11, 12]]]);  //            /
/// //  3 columns ..../.../.../
///
/// assert_eq!(a.shape(), &[2, 2, 3]);
///
/// // Let’s create a slice with
/// //
/// // - Both of the submatrices of the greatest dimension: `..`
/// // - Only the first row in each submatrix: `0..1`
/// // - Every element in each row: `..`
///
/// let b = a.slice(s![.., 0..1, ..]);
/// let c = arr3(&[[[ 1,  2,  3]],
///                [[ 7,  8,  9]]]);
/// assert_eq!(b, c);
/// assert_eq!(b.shape(), &[2, 1, 3]);
///
/// // Let’s create a slice with
/// //
/// // - Both submatrices of the greatest dimension: `..`
/// // - The last row in each submatrix: `-1..`
/// // - Row elements in reverse order: `..;-1`
/// let d = a.slice(s![.., -1.., ..;-1]);
/// let e = arr3(&[[[ 6,  5,  4]],
///                [[12, 11, 10]]]);
/// assert_eq!(d, e);
/// assert_eq!(d.shape(), &[2, 1, 3]);
///
/// // Let’s create a slice while selecting a subview with
/// //
/// // - Both submatrices of the greatest dimension: `..`
/// // - The last row in each submatrix, removing that axis: `-1`
/// // - Row elements in reverse order: `..;-1`
/// let f = a.slice(s![.., -1, ..;-1]);
/// let g = arr2(&[[ 6,  5,  4],
///                [12, 11, 10]]);
/// assert_eq!(f, g);
/// assert_eq!(f.shape(), &[2, 3]);
///
/// // Let's take two disjoint, mutable slices of a matrix with
/// //
/// // - One containing all the even-index columns in the matrix
/// // - One containing all the odd-index columns in the matrix
/// let mut h = arr2(&[[0, 1, 2, 3],
///                    [4, 5, 6, 7]]);
/// let (s0, s1) = multislice!(h, mut [.., ..;2], mut [.., 1..;2]);
/// let i = arr2(&[[0, 2],
///                [4, 6]]);
/// let j = arr2(&[[1, 3],
///                [5, 7]]);
/// assert_eq!(s0, i);
/// assert_eq!(s1, j);
/// }
/// ```
///
/// ## Subviews
///
/// Subview methods allow you to restrict the array view while removing one
/// axis from the array. Methods for selecting individual subviews include
/// [`.index_axis()`], [`.index_axis_mut()`], [`.index_axis_move()`], and
/// [`.index_axis_inplace()`]. You can also select a subview by using a single
/// index instead of a range when slicing. Some other methods, such as
/// [`.fold_axis()`], [`.axis_iter()`], [`.axis_iter_mut()`],
/// [`.outer_iter()`], and [`.outer_iter_mut()`] operate on all the subviews
/// along an axis.
///
/// A related method is [`.collapse_axis()`], which modifies the view in the
/// same way as [`.index_axis()`] except for removing the collapsed axis, since
/// it operates *in place*. The length of the axis becomes 1.
///
/// Methods for selecting an individual subview take two arguments: `axis` and
/// `index`.
///
/// [`.axis_iter()`]: #method.axis_iter
/// [`.axis_iter_mut()`]: #method.axis_iter_mut
/// [`.fold_axis()`]: #method.fold_axis
/// [`.index_axis()`]: #method.index_axis
/// [`.index_axis_inplace()`]: #method.index_axis_inplace
/// [`.index_axis_mut()`]: #method.index_axis_mut
/// [`.index_axis_move()`]: #method.index_axis_move
/// [`.collapse_axis()`]: #method.collapse_axis
/// [`.outer_iter()`]: #method.outer_iter
/// [`.outer_iter_mut()`]: #method.outer_iter_mut
///
/// ```
/// extern crate ndarray;
///
/// use ndarray::{arr3, aview1, aview2, s, Axis};
///
/// # fn main() {
///
/// // 2 submatrices of 2 rows with 3 elements per row, means a shape of `[2, 2, 3]`.
///
/// let a = arr3(&[[[ 1,  2,  3],    // \ axis 0, submatrix 0
///                 [ 4,  5,  6]],   // /
///                [[ 7,  8,  9],    // \ axis 0, submatrix 1
///                 [10, 11, 12]]]); // /
///         //        \
///         //         axis 2, column 0
///
/// assert_eq!(a.shape(), &[2, 2, 3]);
///
/// // Let’s take a subview along the greatest dimension (axis 0),
/// // taking submatrix 0, then submatrix 1
///
/// let sub_0 = a.index_axis(Axis(0), 0);
/// let sub_1 = a.index_axis(Axis(0), 1);
///
/// assert_eq!(sub_0, aview2(&[[ 1,  2,  3],
///                            [ 4,  5,  6]]));
/// assert_eq!(sub_1, aview2(&[[ 7,  8,  9],
///                            [10, 11, 12]]));
/// assert_eq!(sub_0.shape(), &[2, 3]);
///
/// // This is the subview picking only axis 2, column 0
/// let sub_col = a.index_axis(Axis(2), 0);
///
/// assert_eq!(sub_col, aview2(&[[ 1,  4],
///                              [ 7, 10]]));
///
/// // You can take multiple subviews at once (and slice at the same time)
/// let double_sub = a.slice(s![1, .., 0]);
/// assert_eq!(double_sub, aview1(&[7, 10]));
/// # }
/// ```
///
/// ## Arithmetic Operations
///
/// Arrays support all arithmetic operations the same way: they apply elementwise.
///
/// Since the trait implementations are hard to overview, here is a summary.
///
/// ### Binary Operators with Two Arrays
///
/// Let `A` be an array or view of any kind. Let `B` be an array
/// with owned storage (either `Array` or `ArcArray`).
/// Let `C` be an array with mutable data (either `Array`, `ArcArray`
/// or `ArrayViewMut`).
/// The following combinations of operands
/// are supported for an arbitrary binary operator denoted by `@` (it can be
/// `+`, `-`, `*`, `/` and so on).
///
/// - `&A @ &A` which produces a new `Array`
/// - `B @ A` which consumes `B`, updates it with the result, and returns it
/// - `B @ &A` which consumes `B`, updates it with the result, and returns it
/// - `C @= &A` which performs an arithmetic operation in place
///
/// Note that the element type needs to implement the operator trait and the
/// `Clone` trait.
///
/// ```
/// use ndarray::{array, ArrayView1};
///
/// let owned1 = array![1, 2];
/// let owned2 = array![3, 4];
/// let view1 = ArrayView1::from(&[5, 6]);
/// let view2 = ArrayView1::from(&[7, 8]);
/// let mut mutable = array![9, 10];
///
/// let sum1 = &view1 + &view2;   // Allocates a new array. Note the explicit `&`.
/// // let sum2 = view1 + &view2; // This doesn't work because `view1` is not an owned array.
/// let sum3 = owned1 + view1;    // Consumes `owned1`, updates it, and returns it.
/// let sum4 = owned2 + &view2;   // Consumes `owned2`, updates it, and returns it.
/// mutable += &view2;            // Updates `mutable` in-place.
/// ```
///
/// ### Binary Operators with Array and Scalar
///
/// The trait [`ScalarOperand`](trait.ScalarOperand.html) marks types that can be used in arithmetic
/// with arrays directly. For a scalar `K` the following combinations of operands
/// are supported (scalar can be on either the left or right side, but
/// `ScalarOperand` docs has the detailed condtions).
///
/// - `&A @ K` or `K @ &A` which produces a new `Array`
/// - `B @ K` or `K @ B` which consumes `B`, updates it with the result and returns it
/// - `C @= K` which performs an arithmetic operation in place
///
/// ### Unary Operators
///
/// Let `A` be an array or view of any kind. Let `B` be an array with owned
/// storage (either `Array` or `ArcArray`). The following operands are supported
/// for an arbitrary unary operator denoted by `@` (it can be `-` or `!`).
///
/// - `@&A` which produces a new `Array`
/// - `@B` which consumes `B`, updates it with the result, and returns it
///
/// ## Broadcasting
///
/// Arrays support limited *broadcasting*, where arithmetic operations with
/// array operands of different sizes can be carried out by repeating the
/// elements of the smaller dimension array. See
/// [`.broadcast()`](#method.broadcast) for a more detailed
/// description.
///
/// ```
/// use ndarray::arr2;
///
/// let a = arr2(&[[1., 1.],
///                [1., 2.],
///                [0., 3.],
///                [0., 4.]]);
///
/// let b = arr2(&[[0., 1.]]);
///
/// let c = arr2(&[[1., 2.],
///                [1., 3.],
///                [0., 4.],
///                [0., 5.]]);
/// // We can add because the shapes are compatible even if not equal.
/// // The `b` array is shape 1 × 2 but acts like a 4 × 2 array.
/// assert!(
///     c == a + b
/// );
/// ```
///
/// ## Conversions
///
/// ### Conversions Between Array Types
///
/// This table is a summary of the conversions between arrays of different
/// ownership, dimensionality, and element type. All of the conversions in this
/// table preserve the shape of the array.
///
/// <table>
/// <tr>
/// <th rowspan="2">Output</th>
/// <th colspan="4">Input</th>
/// </tr>
///
/// <tr>
/// <td>
///
/// `Array<A, D>`
///
/// </td>
/// <td>
///
/// `ArcArray<A, D>`
///
/// </td>
/// <td>
///
/// `ArrayView<'a, A, D>`
///
/// </td>
/// <td>
///
/// `ArrayViewMut<'a, A, D>`
///
/// </td>
/// </tr>
///
/// <!--Conversions to `Array<A, D>`-->
///
/// <tr>
/// <td>
///
/// `Array<A, D>`
///
/// </td>
/// <td>
///
/// no-op
///
/// </td>
/// <td>
///
/// [`a.into_owned()`][.into_owned()]
///
/// </td>
/// <td>
///
/// [`a.to_owned()`][.to_owned()]
///
/// </td>
/// <td>
///
/// [`a.to_owned()`][.to_owned()]
///
/// </td>
/// </tr>
///
/// <!--Conversions to `ArcArray<A, D>`-->
///
/// <tr>
/// <td>
///
/// `ArcArray<A, D>`
///
/// </td>
/// <td>
///
/// [`a.into_shared()`][.into_shared()]
///
/// </td>
/// <td>
///
/// no-op
///
/// </td>
/// <td>
///
/// [`a.to_owned().into_shared()`][.into_shared()]
///
/// </td>
/// <td>
///
/// [`a.to_owned().into_shared()`][.into_shared()]
///
/// </td>
/// </tr>
///
/// <!--Conversions to `ArrayView<'b, A, D>`-->
///
/// <tr>
/// <td>
///
/// `ArrayView<'b, A, D>`
///
/// </td>
/// <td>
///
/// [`a.view()`][.view()]
///
/// </td>
/// <td>
///
/// [`a.view()`][.view()]
///
/// </td>
/// <td>
///
/// [`a.view()`][.view()] or [`a.reborrow()`][ArrayView::reborrow()]
///
/// </td>
/// <td>
///
/// [`a.view()`][.view()]
///
/// </td>
/// </tr>
///
/// <!--Conversions to `ArrayViewMut<'b, A, D>`-->
///
/// <tr>
/// <td>
///
/// `ArrayViewMut<'b, A, D>`
///
/// </td>
/// <td>
///
/// [`a.view_mut()`][.view_mut()]
///
/// </td>
/// <td>
///
/// [`a.view_mut()`][.view_mut()]
///
/// </td>
/// <td>
///
/// illegal
///
/// </td>
/// <td>
///
/// [`a.view_mut()`][.view_mut()] or [`a.reborrow()`][ArrayViewMut::reborrow()]
///
/// </td>
/// </tr>
///
/// <!--Conversions to equivalent with dim `D2`-->
///
/// <tr>
/// <td>
///
/// equivalent with dim `D2` (e.g. converting from dynamic dim to const dim)
///
/// </td>
/// <td colspan="4">
///
/// [`a.into_dimensionality::<D2>()`][.into_dimensionality()]
///
/// </td>
/// </tr>
///
/// <!--Conversions to equivalent with dim `IxDyn`-->
///
/// <tr>
/// <td>
///
/// equivalent with dim `IxDyn`
///
/// </td>
/// <td colspan="4">
///
/// [`a.into_dyn()`][.into_dyn()]
///
/// </td>
/// </tr>
///
/// <!--Conversions to `Array<B, D>`-->
///
/// <tr>
/// <td>
///
/// `Array<B, D>` (new element type)
///
/// </td>
/// <td colspan="4">
///
/// [`a.map(|x| x.do_your_conversion())`][.map()]
///
/// </td>
/// </tr>
/// </table>
///
/// ### Conversions Between Arrays and `Vec`s/Slices/Scalars
///
/// This is a table of the safe conversions between arrays and
/// `Vec`s/slices/scalars. Note that some of the return values are actually
/// `Result`/`Option` wrappers around the indicated output types.
///
/// Input | Output | Methods
/// ------|--------|--------
/// `Vec<A>` | `ArrayBase<S: DataOwned, Ix1>` | [`::from_vec()`](#method.from_vec)
/// `Vec<A>` | `ArrayBase<S: DataOwned, D>` | [`::from_shape_vec()`](#method.from_shape_vec)
/// `&[A]` | `ArrayView1<A>` | [`::from()`](type.ArrayView.html#method.from)
/// `&[A]` | `ArrayView<A, D>` | [`::from_shape()`](type.ArrayView.html#method.from_shape)
/// `&mut [A]` | `ArrayViewMut1<A>` | [`::from()`](type.ArrayViewMut.html#method.from)
/// `&mut [A]` | `ArrayViewMut<A, D>` | [`::from_shape()`](type.ArrayViewMut.html#method.from_shape)
/// `&ArrayBase<S, Ix1>` | `Vec<A>` | [`.to_vec()`](#method.to_vec)
/// `Array<A, D>` | `Vec<A>` | [`.into_raw_vec()`](type.Array.html#method.into_raw_vec)<sup>[1](#into_raw_vec)</sup>
/// `&ArrayBase<S, D>` | `&[A]` | [`.as_slice()`](#method.as_slice)<sup>[2](#req_contig_std)</sup>, [`.as_slice_memory_order()`](#method.as_slice_memory_order)<sup>[3](#req_contig)</sup>
/// `&mut ArrayBase<S: DataMut, D>` | `&mut [A]` | [`.as_slice_mut()`](#method.as_slice_mut)<sup>[2](#req_contig_std)</sup>, [`.as_slice_memory_order_mut()`](#method.as_slice_memory_order_mut)<sup>[3](#req_contig)</sup>
/// `ArrayView<A, D>` | `&[A]` | [`.into_slice()`](type.ArrayView.html#method.into_slice)<sup>[2](#req_contig_std)</sup>
/// `ArrayViewMut<A, D>` | `&mut [A]` | [`.into_slice()`](type.ArrayViewMut.html#method.into_slice)<sup>[2](#req_contig_std)</sup>
/// `Array0<A>` | `A` | [`.into_scalar()`](type.Array.html#method.into_scalar)
///
/// <sup><a name="into_raw_vec">1</a></sup>Returns the data in memory order.
///
/// <sup><a name="req_contig_std">2</a></sup>Works only if the array is
/// contiguous and in standard order.
///
/// <sup><a name="req_contig">3</a></sup>Works only if the array is contiguous.
///
/// The table above does not include all the constructors; it only shows
/// conversions to/from `Vec`s/slices. See
/// [below](#constructor-methods-for-owned-arrays) for more constructors.
///
/// [ArrayView::reborrow()]: type.ArrayView.html#method.reborrow
/// [ArrayViewMut::reborrow()]: type.ArrayViewMut.html#method.reborrow
/// [.into_dimensionality()]: #method.into_dimensionality
/// [.into_dyn()]: #method.into_dyn
/// [.into_owned()]: #method.into_owned
/// [.into_shared()]: #method.into_shared
/// [.to_owned()]: #method.to_owned
/// [.map()]: #method.map
/// [.view()]: #method.view
/// [.view_mut()]: #method.view_mut
///
/// ### Conversions from Nested `Vec`s/`Array`s
///
/// It's generally a good idea to avoid nested `Vec`/`Array` types, such as
/// `Vec<Vec<A>>` or `Vec<Array2<A>>` because:
///
/// * they require extra heap allocations compared to a single `Array`,
///
/// * they can scatter data all over memory (because of multiple allocations),
///
/// * they cause unnecessary indirection (traversing multiple pointers to reach
///   the data),
///
/// * they don't enforce consistent shape within the nested
///   `Vec`s/`ArrayBase`s, and
///
/// * they are generally more difficult to work with.
///
/// The most common case where users might consider using nested
/// `Vec`s/`Array`s is when creating an array by appending rows/subviews in a
/// loop, where the rows/subviews are computed within the loop. However, there
/// are better ways than using nested `Vec`s/`Array`s.
///
/// If you know ahead-of-time the shape of the final array, the cleanest
/// solution is to allocate the final array before the loop, and then assign
/// the data to it within the loop, like this:
///
/// ```rust
/// use ndarray::{array, Array2, Axis};
///
/// let mut arr = Array2::zeros((2, 3));
/// for (i, mut row) in arr.axis_iter_mut(Axis(0)).enumerate() {
///     // Perform calculations and assign to `row`; this is a trivial example:
///     row.fill(i);
/// }
/// assert_eq!(arr, array![[0, 0, 0], [1, 1, 1]]);
/// ```
///
/// If you don't know ahead-of-time the shape of the final array, then the
/// cleanest solution is generally to append the data to a flat `Vec`, and then
/// convert it to an `Array` at the end with
/// [`::from_shape_vec()`](#method.from_shape_vec). You just have to be careful
/// that the layout of the data (the order of the elements in the flat `Vec`)
/// is correct.
///
/// ```rust
/// use ndarray::{array, Array2};
///
/// # fn main() -> Result<(), Box<std::error::Error>> {
/// let ncols = 3;
/// let mut data = Vec::new();
/// let mut nrows = 0;
/// for i in 0..2 {
///     // Compute `row` and append it to `data`; this is a trivial example:
///     let row = vec![i; ncols];
///     data.extend_from_slice(&row);
///     nrows += 1;
/// }
/// let arr = Array2::from_shape_vec((nrows, ncols), data)?;
/// assert_eq!(arr, array![[0, 0, 0], [1, 1, 1]]);
/// # Ok(())
/// # }
/// ```
///
/// If neither of these options works for you, and you really need to convert
/// nested `Vec`/`Array` instances to an `Array`, the cleanest solution is
/// generally to use
/// [`Iterator::flatten()`](https://doc.rust-lang.org/std/iter/trait.Iterator.html#method.flatten)
/// to get a flat `Vec`, and then convert the `Vec` to an `Array` with
/// [`::from_shape_vec()`](#method.from_shape_vec), like this:
///
/// ```rust
/// use ndarray::{array, Array2, Array3};
///
/// # fn main() -> Result<(), Box<std::error::Error>> {
/// let nested: Vec<Array2<i32>> = vec![
///     array![[1, 2, 3], [4, 5, 6]],
///     array![[7, 8, 9], [10, 11, 12]],
/// ];
/// let inner_shape = nested[0].dim();
/// let shape = (nested.len(), inner_shape.0, inner_shape.1);
/// let flat: Vec<i32> = nested.iter().flatten().cloned().collect();
/// let arr = Array3::from_shape_vec(shape, flat)?;
/// assert_eq!(arr, array![
///     [[1, 2, 3], [4, 5, 6]],
///     [[7, 8, 9], [10, 11, 12]],
/// ]);
/// # Ok(())
/// # }
/// ```
///
/// Note that this implementation assumes that the nested `Vec`s are all the
/// same shape and that the `Vec` is non-empty. Depending on your application,
/// it may be a good idea to add checks for these assumptions and possibly
/// choose a different way to handle the empty case.
///
// # For implementors
//
// All methods must uphold the following constraints:
//
// 1. `data` must correctly represent the data buffer / ownership information,
//    `ptr` must point into the data represented by `data`, and the `dim` and
//    `strides` must be consistent with `data`. For example,
//
//    * If `data` is `OwnedRepr<A>`, all elements represented by `ptr`, `dim`,
//      and `strides` must be owned by the `Vec` and not aliased by multiple
//      indices.
//
//    * If `data` is `ViewRepr<&'a mut A>`, all elements represented by `ptr`,
//      `dim`, and `strides` must be exclusively borrowed and not aliased by
//      multiple indices.
//
// 2. `ptr` must be non-null and aligned, and it must be safe to [`.offset()`]
//    `ptr` by zero.
//
// 3. It must be safe to [`.offset()`] the pointer repeatedly along all axes
//    and calculate the `count`s for the `.offset()` calls without overflow,
//    even if the array is empty or the elements are zero-sized.
//
//    More specifically, the set of all possible (signed) offset counts
//    relative to `ptr` can be determined by the following (the casts and
//    arithmetic must not overflow):
//
//    ```rust
//    /// Returns all the possible offset `count`s relative to `ptr`.
//    fn all_offset_counts(shape: &[usize], strides: &[isize]) -> BTreeSet<isize> {
//        assert_eq!(shape.len(), strides.len());
//        let mut all_offsets = BTreeSet::<isize>::new();
//        all_offsets.insert(0);
//        for axis in 0..shape.len() {
//            let old_offsets = all_offsets.clone();
//            for index in 0..shape[axis] {
//                assert!(index <= isize::MAX as usize);
//                let off = (index as isize).checked_mul(strides[axis]).unwrap();
//                for &old_offset in &old_offsets {
//                    all_offsets.insert(old_offset.checked_add(off).unwrap());
//                }
//            }
//        }
//        all_offsets
//    }
//    ```
//
//    Note that it must be safe to offset the pointer *repeatedly* along all
//    axes, so in addition for it being safe to offset `ptr` by each of these
//    counts, the difference between the least and greatest address reachable
//    by these offsets in units of `A` and in units of bytes must not be
//    greater than `isize::MAX`.
//
//    In other words,
//
//    * All possible pointers generated by moving along all axes must be in
//      bounds or one byte past the end of a single allocation with element
//      type `A`. The only exceptions are if the array is empty or the element
//      type is zero-sized. In these cases, `ptr` may be dangling, but it must
//      still be safe to [`.offset()`] the pointer along the axes.
//
//    * The offset in units of bytes between the least address and greatest
//      address by moving along all axes must not exceed `isize::MAX`. This
//      constraint prevents the computed offset, in bytes, from overflowing
//      `isize` regardless of the starting point due to past offsets.
//
//    * The offset in units of `A` between the least address and greatest
//      address by moving along all axes must not exceed `isize::MAX`. This
//      constraint prevents overflow when calculating the `count` parameter to
//      [`.offset()`] regardless of the starting point due to past offsets.
//
//    For example, if the shape is [2, 0, 3] and the strides are [3, 6, -1],
//    the offsets of interest relative to `ptr` are -2, -1, 0, 1, 2, 3. So,
//    `ptr.offset(-2)`, `ptr.offset(-1)`, …, `ptr.offset(3)` must be pointers
//    within a single allocation with element type `A`; `(3 - (-2)) *
//    size_of::<A>()` must not exceed `isize::MAX`, and `3 - (-2)` must not
//    exceed `isize::MAX`. Note that this is a requirement even though the
//    array is empty (axis 1 has length 0).
//
//    A dangling pointer can be used when creating an empty array, but this
//    usually means all the strides have to be zero. A dangling pointer that
//    can safely be offset by zero bytes can be constructed with
//    `::std::ptr::NonNull::<A>::dangling().as_ptr()`. (It isn't entirely clear
//    from the documentation that a pointer created this way is safe to
//    `.offset()` at all, even by zero bytes, but the implementation of
//    `Vec<A>` does this, so we can too. See rust-lang/rust#54857 for details.)
//
// 4. The product of non-zero axis lengths must not exceed `isize::MAX`. (This
//    also implies that the length of any individual axis must not exceed
//    `isize::MAX`, and an array can contain at most `isize::MAX` elements.)
//    This constraint makes various calculations easier because they don't have
//    to worry about overflow and axis lengths can be freely cast to `isize`.
//
// Constraints 2–4 are carefully designed such that if they're upheld for the
// array, they're also upheld for any subset of axes of the array as well as
// slices/subviews/reshapes of the array. This is important for iterators that
// produce subviews (and other similar cases) to be safe without extra (easy to
// forget) checks for zero-length axes. Constraint 1 is similarly upheld for
// any subset of axes and slices/subviews/reshapes, except when removing a
// zero-length axis (since if the other axes are non-zero-length, that would
// allow accessing elements that should not be possible to access).
//
// Method/function implementations can rely on these constraints being upheld.
// The constraints can be temporarily violated within a method/function
// implementation since `ArrayBase` doesn't implement `Drop` and `&mut
// ArrayBase` is `!UnwindSafe`, but the implementation must not call
// methods/functions on the array while it violates the constraints.
//
// Users of the `ndarray` crate cannot rely on these constraints because they
// may change in the future.
//
// [`.offset()`]: https://doc.rust-lang.org/stable/std/primitive.pointer.html#method.offset-1
pub struct ArrayBase<S, D>
where
    S: RawData,
{
    /// Data buffer / ownership information. (If owned, contains the data
    /// buffer; if borrowed, contains the lifetime and mutability.)
    data: S,
    /// A non-null and aligned pointer into the buffer held by `data`; may
    /// point anywhere in its range.
    ptr: *mut S::Elem,
    /// The lengths of the axes.
    dim: D,
    /// The element count stride per axis. To be parsed as `isize`.
    strides: D,
}

/// An array where the data has shared ownership and is copy on write.
///
/// It can act as both an owner as the data as well as a shared reference (view like).
///
/// **Note: this type alias is obsolete.** See the equivalent [`ArcArray`] instead.
#[deprecated(note = "`RcArray` has been renamed to `ArcArray`")]
pub type RcArray<A, D> = ArrayBase<OwnedRcRepr<A>, D>;

/// An array where the data has shared ownership and is copy on write.
///
/// The `ArcArray<A, D>` is parameterized by `A` for the element type and `D` for
/// the dimensionality.
///
/// It can act as both an owner as the data as well as a shared reference (view
/// like).
/// Calling a method for mutating elements on `ArcArray`, for example
/// [`view_mut()`](struct.ArrayBase.html#method.view_mut) or
/// [`get_mut()`](struct.ArrayBase.html#method.get_mut), will break sharing and
/// require a clone of the data (if it is not uniquely held).
///
/// `ArcArray` uses atomic reference counting like `Arc`, so it is `Send` and
/// `Sync` (when allowed by the element type of the array too).
///
/// [**`ArrayBase`**](struct.ArrayBase.html) is used to implement both the owned
/// arrays and the views; see its docs for an overview of all array features.
///
/// See also:
///
/// + [Constructor Methods for Owned Arrays](struct.ArrayBase.html#constructor-methods-for-owned-arrays)
/// + [Methods For All Array Types](struct.ArrayBase.html#methods-for-all-array-types)
pub type ArcArray<A, D> = ArrayBase<OwnedArcRepr<A>, D>;

/// An array that owns its data uniquely.
///
/// `Array` is the main n-dimensional array type, and it owns all its array
/// elements.
///
/// The `Array<A, D>` is parameterized by `A` for the element type and `D` for
/// the dimensionality.
///
/// [**`ArrayBase`**](struct.ArrayBase.html) is used to implement both the owned
/// arrays and the views; see its docs for an overview of all array features.
///
/// See also:
///
/// + [Constructor Methods for Owned Arrays](struct.ArrayBase.html#constructor-methods-for-owned-arrays)
/// + [Methods For All Array Types](struct.ArrayBase.html#methods-for-all-array-types)
/// + Dimensionality-specific type alises
/// [`Array1`](Array1.t.html),
/// [`Array2`](Array2.t.html),
/// [`Array3`](Array3.t.html), ...,
/// [`ArrayD`](ArrayD.t.html),
/// and so on.
pub type Array<A, D> = ArrayBase<OwnedRepr<A>, D>;

/// An array with copy-on-write behavior.
///
/// An `ArrayCow` represents either a uniquely owned array or a view of an
/// array. The `'a` corresponds to the lifetime of the view variant.
///
/// Array views have all the methods of an array (see [`ArrayBase`][ab]).
///
/// See also [`ArcArray`](type.ArcArray.html), which also provides
/// copy-on-write behavior but has a reference-counted pointer to the data
/// instead of either a view or a uniquely owned copy.
///
/// [ab]: struct.ArrayBase.html
pub type ArrayCow<'a, A, D> = ArrayBase<CowRepr<'a, A>, D>;

/// A read-only array view.
///
/// An array view represents an array or a part of it, created from
/// an iterator, subview or slice of an array.
///
/// The `ArrayView<'a, A, D>` is parameterized by `'a` for the scope of the
/// borrow, `A` for the element type and `D` for the dimensionality.
///
/// Array views have all the methods of an array (see [`ArrayBase`][ab]).
///
/// See also [`ArrayViewMut`](type.ArrayViewMut.html).
///
/// [ab]: struct.ArrayBase.html
pub type ArrayView<'a, A, D> = ArrayBase<ViewRepr<&'a A>, D>;

/// A read-write array view.
///
/// An array view represents an array or a part of it, created from
/// an iterator, subview or slice of an array.
///
/// The `ArrayViewMut<'a, A, D>` is parameterized by `'a` for the scope of the
/// borrow, `A` for the element type and `D` for the dimensionality.
///
/// Array views have all the methods of an array (see [`ArrayBase`][ab]).
///
/// See also [`ArrayView`](type.ArrayView.html).
///
/// [ab]: struct.ArrayBase.html
pub type ArrayViewMut<'a, A, D> = ArrayBase<ViewRepr<&'a mut A>, D>;

/// A read-only array view without a lifetime.
///
/// This is similar to [`ArrayView`] but does not carry any lifetime or
/// ownership information, and its data cannot be read without an unsafe
/// conversion into an [`ArrayView`]. The relationship between `RawArrayView`
/// and [`ArrayView`] is somewhat analogous to the relationship between `*const
/// T` and `&T`, but `RawArrayView` has additional requirements that `*const T`
/// does not, such as alignment and non-nullness.
///
/// [`ArrayView`]: type.ArrayView.html
///
/// The `RawArrayView<A, D>` is parameterized by `A` for the element type and
/// `D` for the dimensionality.
///
/// Raw array views have all the methods of an array (see
/// [`ArrayBase`](struct.ArrayBase.html)).
///
/// See also [`RawArrayViewMut`](type.RawArrayViewMut.html).
///
/// # Warning
///
/// You can't use this type wih an arbitrary raw pointer; see
/// [`from_shape_ptr`](#method.from_shape_ptr) for details.
pub type RawArrayView<A, D> = ArrayBase<RawViewRepr<*const A>, D>;

/// A mutable array view without a lifetime.
///
/// This is similar to [`ArrayViewMut`] but does not carry any lifetime or
/// ownership information, and its data cannot be read/written without an
/// unsafe conversion into an [`ArrayViewMut`]. The relationship between
/// `RawArrayViewMut` and [`ArrayViewMut`] is somewhat analogous to the
/// relationship between `*mut T` and `&mut T`, but `RawArrayViewMut` has
/// additional requirements that `*mut T` does not, such as alignment and
/// non-nullness.
///
/// [`ArrayViewMut`]: type.ArrayViewMut.html
///
/// The `RawArrayViewMut<A, D>` is parameterized by `A` for the element type
/// and `D` for the dimensionality.
///
/// Raw array views have all the methods of an array (see
/// [`ArrayBase`](struct.ArrayBase.html)).
///
/// See also [`RawArrayView`](type.RawArrayView.html).
///
/// # Warning
///
/// You can't use this type wih an arbitrary raw pointer; see
/// [`from_shape_ptr`](#method.from_shape_ptr) for details.
pub type RawArrayViewMut<A, D> = ArrayBase<RawViewRepr<*mut A>, D>;

/// Array's representation.
///
/// *Don’t use this type directly—use the type alias
/// [`Array`](type.Array.html) for the array type!*
#[derive(Clone, Debug)]
pub struct OwnedRepr<A>(Vec<A>);

/// RcArray's representation.
///
/// *Don’t use this type directly—use the type alias
/// [`RcArray`](type.RcArray.html) for the array type!*
#[deprecated(note = "RcArray is replaced by ArcArray")]
pub use self::OwnedArcRepr as OwnedRcRepr;

/// ArcArray's representation.
///
/// *Don’t use this type directly—use the type alias
/// [`ArcArray`](type.ArcArray.html) for the array type!*
#[derive(Debug)]
pub struct OwnedArcRepr<A>(Arc<Vec<A>>);

impl<A> Clone for OwnedArcRepr<A> {
    fn clone(&self) -> Self {
        OwnedArcRepr(self.0.clone())
    }
}

/// Array pointer’s representation.
///
/// *Don’t use this type directly—use the type aliases
/// [`RawArrayView`](type.RawArrayView.html) /
/// [`RawArrayViewMut`](type.RawArrayViewMut.html) for the array type!*
#[derive(Copy, Clone)]
// This is just a marker type, to carry the mutability and element type.
pub struct RawViewRepr<A> {
    ptr: PhantomData<A>,
}

impl<A> RawViewRepr<A> {
    #[inline(always)]
    fn new() -> Self {
        RawViewRepr { ptr: PhantomData }
    }
}

/// Array view’s representation.
///
/// *Don’t use this type directly—use the type aliases
/// [`ArrayView`](type.ArrayView.html)
/// / [`ArrayViewMut`](type.ArrayViewMut.html) for the array type!*
#[derive(Copy, Clone)]
// This is just a marker type, to carry the lifetime parameter.
pub struct ViewRepr<A> {
    life: PhantomData<A>,
}

impl<A> ViewRepr<A> {
    #[inline(always)]
    fn new() -> Self {
        ViewRepr { life: PhantomData }
    }
}

pub enum CowRepr<'a, A> {
    View(ViewRepr<&'a A>),
    Owned(OwnedRepr<A>),
}

impl<'a, A> CowRepr<'a, A> {
    pub fn is_view(&self) -> bool {
        match self {
            CowRepr::View(_) => true,
            CowRepr::Owned(_) => false,
        }
    }

    pub fn is_owned(&self) -> bool {
        !self.is_view()
    }
}

mod impl_clone;

mod impl_constructors;

mod impl_methods;
mod impl_owned_array;

/// Private Methods
impl<A, S, D> ArrayBase<S, D>
where
    S: Data<Elem = A>,
    D: Dimension,
{
    #[inline]
    fn broadcast_unwrap<E>(&self, dim: E) -> ArrayView<A, E>
    where
        E: Dimension,
    {
        #[cold]
        #[inline(never)]
        fn broadcast_panic<D, E>(from: &D, to: &E) -> !
        where
            D: Dimension,
            E: Dimension,
        {
            panic!(
                "ndarray: could not broadcast array from shape: {:?} to: {:?}",
                from.slice(),
                to.slice()
            )
        }

        match self.broadcast(dim.clone()) {
            Some(it) => it,
            None => broadcast_panic(&self.dim, &dim),
        }
    }

    // Broadcast to dimension `E`, without checking that the dimensions match
    // (Checked in debug assertions).
    #[inline]
    fn broadcast_assume<E>(&self, dim: E) -> ArrayView<A, E>
    where
        E: Dimension,
    {
        let dim = dim.into_dimension();
        debug_assert_eq!(self.shape(), dim.slice());
        let ptr = self.ptr;
        let mut strides = dim.clone();
        strides.slice_mut().copy_from_slice(self.strides.slice());
        unsafe { ArrayView::new_(ptr, dim, strides) }
    }

    fn raw_strides(&self) -> D {
        self.strides.clone()
    }

    /// Apply closure `f` to each element in the array, in whatever
    /// order is the fastest to visit.
    fn unordered_foreach_mut<F>(&mut self, mut f: F)
    where
        S: DataMut,
        F: FnMut(&mut A),
    {
        if let Some(slc) = self.as_slice_memory_order_mut() {
            // FIXME: Use for loop when slice iterator is perf is restored
            for i in 0..slc.len() {
                f(&mut slc[i]);
            }
            return;
        }
        for row in self.inner_rows_mut() {
            row.into_iter_().fold((), |(), elt| f(elt));
        }
    }

    /// Remove array axis `axis` and return the result.
    fn try_remove_axis(self, axis: Axis) -> ArrayBase<S, D::Smaller> {
        let d = self.dim.try_remove_axis(axis);
        let s = self.strides.try_remove_axis(axis);
        ArrayBase {
            ptr: self.ptr,
            data: self.data,
            dim: d,
            strides: s,
        }
    }

    /// n-d generalization of rows, just like inner iter
    fn inner_rows(&self) -> iterators::Lanes<A, D::Smaller> {
        let n = self.ndim();
        Lanes::new(self.view(), Axis(n.saturating_sub(1)))
    }

    /// n-d generalization of rows, just like inner iter
    fn inner_rows_mut(&mut self) -> iterators::LanesMut<A, D::Smaller>
    where
        S: DataMut,
    {
        let n = self.ndim();
        LanesMut::new(self.view_mut(), Axis(n.saturating_sub(1)))
    }
}

// parallel methods
#[cfg(feature = "rayon")]
pub mod parallel;

mod impl_1d;
mod impl_2d;
mod impl_dyn;

mod numeric;

pub mod linalg;

mod impl_ops;
pub use crate::impl_ops::ScalarOperand;

// Array view methods
mod impl_views;

// Array raw view methods
mod impl_raw_views;

// Copy-on-write array methods
mod impl_cow;

/// A contiguous array shape of n dimensions.
///
/// Either c- or f- memory ordered (*c* a.k.a *row major* is the default).
#[derive(Copy, Clone, Debug)]
pub struct Shape<D> {
    dim: D,
    is_c: bool,
}

/// An array shape of n dimensions in c-order, f-order or custom strides.
#[derive(Copy, Clone, Debug)]
pub struct StrideShape<D> {
    dim: D,
    strides: D,
    custom: bool,
}

/// Returns `true` if the pointer is aligned.
pub(crate) fn is_aligned<T>(ptr: *const T) -> bool {
    (ptr as usize) % ::std::mem::align_of::<T>() == 0
}<|MERGE_RESOLUTION|>--- conflicted
+++ resolved
@@ -193,22 +193,8 @@
     pub use crate::prelude::*;
     pub use crate::ArcArray;
     pub use crate::{
-<<<<<<< HEAD
-        RemoveAxis,
-        RawData,
-        RawDataMut,
-        Data,
-        DataMut,
-        DataOwned,
-        DataShared,
-        RawViewRepr,
-        ViewRepr,
-        CowRepr,
-        Ix, Ixs,
-=======
-        Data, DataMut, DataOwned, DataShared, Ix, Ixs, RawData, RawDataMut, RawViewRepr,
+        CowRepr, Data, DataMut, DataOwned, DataShared, Ix, Ixs, RawData, RawDataMut, RawViewRepr,
         RemoveAxis, ViewRepr,
->>>>>>> efd686d6
     };
 }
 
