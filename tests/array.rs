#![allow(non_snake_case)]
#![allow(
    clippy::many_single_char_names,
    clippy::deref_addrof,
    clippy::unreadable_literal,
    clippy::many_single_char_names,
    clippy::float_cmp
)]

use defmac::defmac;
use itertools::{enumerate, zip, Itertools};
use ndarray::indices;
use ndarray::prelude::*;
use ndarray::{arr3, rcarr2};
use ndarray::{Slice, SliceInfo, SliceOrIndex};
use std::iter::FromIterator;

macro_rules! assert_panics {
    ($body:expr) => {
        if let Ok(v) = ::std::panic::catch_unwind(|| $body) {
            panic!("assertion failed: should_panic; \
            non-panicking result: {:?}", v);
        }
    };
    ($body:expr, $($arg:tt)*) => {
        if let Ok(_) = ::std::panic::catch_unwind(|| $body) {
            panic!($($arg)*);
        }
    };
}

#[test]
fn test_matmul_arcarray() {
    let mut A = ArcArray::<usize, _>::zeros((2, 3));
    for (i, elt) in A.iter_mut().enumerate() {
        *elt = i;
    }

    let mut B = ArcArray::<usize, _>::zeros((3, 4));
    for (i, elt) in B.iter_mut().enumerate() {
        *elt = i;
    }

    let c = A.dot(&B);
    println!("A = \n{:?}", A);
    println!("B = \n{:?}", B);
    println!("A x B = \n{:?}", c);
    unsafe {
        let result =
            ArcArray::from_shape_vec_unchecked((2, 4), vec![20, 23, 26, 29, 56, 68, 80, 92]);
        assert_eq!(c.shape(), result.shape());
        assert!(c.iter().zip(result.iter()).all(|(a, b)| a == b));
        assert!(c == result);
    }
}

#[allow(unused)]
fn arrayview_shrink_lifetime<'a, 'b: 'a>(view: ArrayView1<'b, f64>) -> ArrayView1<'a, f64> {
    view.reborrow()
}

#[allow(unused)]
fn arrayviewmut_shrink_lifetime<'a, 'b: 'a>(
    view: ArrayViewMut1<'b, f64>,
) -> ArrayViewMut1<'a, f64> {
    view.reborrow()
}

#[test]
#[cfg(feature = "std")]
fn test_mat_mul() {
    // smoke test, a big matrix multiplication of uneven size
    let (n, m) = (45, 33);
    let a = ArcArray::linspace(0., ((n * m) - 1) as f32, n as usize * m as usize).reshape((n, m));
    let b = ArcArray::eye(m);
    assert_eq!(a.dot(&b), a);
    let c = ArcArray::eye(n);
    assert_eq!(c.dot(&a), a);
}

#[deny(unsafe_code)]
#[test]
fn test_slice() {
    let mut A = ArcArray::<usize, _>::zeros((3, 4, 5));
    for (i, elt) in A.iter_mut().enumerate() {
        *elt = i;
    }

    let vi = A.slice(s![1.., ..;2, Slice::new(0, None, 2)]);
    assert_eq!(vi.shape(), &[2, 2, 3]);
    let vi = A.slice(s![.., .., ..]);
    assert_eq!(vi.shape(), A.shape());
    assert!(vi.iter().zip(A.iter()).all(|(a, b)| a == b));
}

#[deny(unsafe_code)]
#[test]
fn test_slice_ix0() {
    let arr = arr0(5);
    assert_eq!(arr.slice(s![]), aview0(&5));
}

#[test]
fn test_slice_edge_cases() {
    let mut arr = Array3::<u8>::zeros((3, 4, 5));
    arr.slice_collapse(s![0..0;-1, .., ..]);
    assert_eq!(arr.shape(), &[0, 4, 5]);
    let mut arr = Array2::<u8>::from_shape_vec((1, 1).strides((10, 1)), vec![5]).unwrap();
    arr.slice_collapse(s![1..1, ..]);
    assert_eq!(arr.shape(), &[0, 1]);
}

#[test]
fn test_slice_inclusive_range() {
    let arr = array![[1, 2, 3], [4, 5, 6]];
    assert_eq!(arr.slice(s![1..=1, 1..=2]), array![[5, 6]]);
    assert_eq!(arr.slice(s![1..=-1, -2..=2;-1]), array![[6, 5]]);
    assert_eq!(arr.slice(s![0..=-1, 0..=2;2]), array![[1, 3], [4, 6]]);
}

/// Test that the compiler can infer a type for a sliced array from the
/// arguments to `s![]`.
///
/// This test relies on the fact that `.dot()` is implemented for both
/// `ArrayView1` and `ArrayView2`, so the compiler needs to determine which
/// type is the correct result for the `.slice()` call.
#[test]
fn test_slice_infer() {
    let a = array![1., 2.];
    let b = array![[3., 4.], [5., 6.]];
    b.slice(s![..-1, ..]).dot(&a);
    // b.slice(s![0, ..]).dot(&a);
}

#[test]
fn test_slice_with_many_dim() {
    let mut A = ArcArray::<usize, _>::zeros(&[3, 1, 4, 1, 3, 2, 1][..]);
    for (i, elt) in A.iter_mut().enumerate() {
        *elt = i;
    }

    let vi = A.slice(s![..2, .., ..;2, ..1, ..1, 1.., ..]);
    let new_shape = &[2, 1, 2, 1, 1, 1, 1][..];
    assert_eq!(vi.shape(), new_shape);
    let correct = array![
        [A[&[0, 0, 0, 0, 0, 1, 0][..]], A[&[0, 0, 2, 0, 0, 1, 0][..]]],
        [A[&[1, 0, 0, 0, 0, 1, 0][..]], A[&[1, 0, 2, 0, 0, 1, 0][..]]]
    ]
    .into_shape(new_shape)
    .unwrap();
    assert_eq!(vi, correct);

    let vi = A.slice(s![..2, 0, ..;2, 0, 0, 1, 0]);
    assert_eq!(vi.shape(), &[2, 2][..]);
    let correct = array![
        [A[&[0, 0, 0, 0, 0, 1, 0][..]], A[&[0, 0, 2, 0, 0, 1, 0][..]]],
        [A[&[1, 0, 0, 0, 0, 1, 0][..]], A[&[1, 0, 2, 0, 0, 1, 0][..]]]
    ];
    assert_eq!(vi, correct);
}

#[test]
fn test_slice_range_variable() {
    let range = 1..4;
    let arr = array![0, 1, 2, 3, 4];
    assert_eq!(arr.slice(s![range]), array![1, 2, 3]);
}

#[test]
fn test_slice_args_eval_range_once() {
    let mut eval_count = 0;
    {
        let mut range = || {
            eval_count += 1;
            1..4
        };
        let arr = array![0, 1, 2, 3, 4];
        assert_eq!(arr.slice(s![range()]), array![1, 2, 3]);
    }
    assert_eq!(eval_count, 1);
}

#[test]
fn test_slice_args_eval_step_once() {
    let mut eval_count = 0;
    {
        let mut step = || {
            eval_count += 1;
            -1
        };
        let arr = array![0, 1, 2, 3, 4];
        assert_eq!(arr.slice(s![1..4;step()]), array![3, 2, 1]);
    }
    assert_eq!(eval_count, 1);
}

#[test]
fn test_slice_array_fixed() {
    let mut arr = Array3::<f64>::zeros((5, 2, 5));
    let info = s![1.., 1, ..;2];
    arr.slice(info);
    arr.slice_mut(info);
    arr.view().slice_move(info);
    arr.view().slice_collapse(info);
}

#[test]
fn test_slice_dyninput_array_fixed() {
    let mut arr = Array3::<f64>::zeros((5, 2, 5)).into_dyn();
    let info = s![1.., 1, ..;2];
    arr.slice(info);
    arr.slice_mut(info);
    arr.view().slice_move(info);
    arr.view().slice_collapse(info.as_ref());
}

#[test]
fn test_slice_array_dyn() {
    let mut arr = Array3::<f64>::zeros((5, 2, 5));
    let info = &SliceInfo::<_, IxDyn>::new([
        SliceOrIndex::from(1..),
        SliceOrIndex::from(1),
        SliceOrIndex::from(..).step_by(2),
    ])
    .unwrap();
    arr.slice(info);
    arr.slice_mut(info);
    arr.view().slice_move(info);
    arr.view().slice_collapse(info);
}

#[test]
fn test_slice_dyninput_array_dyn() {
    let mut arr = Array3::<f64>::zeros((5, 2, 5)).into_dyn();
    let info = &SliceInfo::<_, IxDyn>::new([
        SliceOrIndex::from(1..),
        SliceOrIndex::from(1),
        SliceOrIndex::from(..).step_by(2),
    ])
    .unwrap();
    arr.slice(info);
    arr.slice_mut(info);
    arr.view().slice_move(info);
    arr.view().slice_collapse(info.as_ref());
}

#[test]
fn test_slice_dyninput_vec_fixed() {
    let mut arr = Array3::<f64>::zeros((5, 2, 5)).into_dyn();
    let info = &SliceInfo::<_, Ix2>::new(vec![
        SliceOrIndex::from(1..),
        SliceOrIndex::from(1),
        SliceOrIndex::from(..).step_by(2),
    ])
    .unwrap();
    arr.slice(info.as_ref());
    arr.slice_mut(info.as_ref());
    arr.view().slice_move(info.as_ref());
    arr.view().slice_collapse(info.as_ref());
}

#[test]
fn test_slice_dyninput_vec_dyn() {
    let mut arr = Array3::<f64>::zeros((5, 2, 5)).into_dyn();
    let info = &SliceInfo::<_, IxDyn>::new(vec![
        SliceOrIndex::from(1..),
        SliceOrIndex::from(1),
        SliceOrIndex::from(..).step_by(2),
    ])
    .unwrap();
    arr.slice(info.as_ref());
    arr.slice_mut(info.as_ref());
    arr.view().slice_move(info.as_ref());
    arr.view().slice_collapse(info.as_ref());
}

#[test]
fn test_slice_with_subview() {
    let mut arr = ArcArray::<usize, _>::zeros((3, 5, 4));
    for (i, elt) in arr.iter_mut().enumerate() {
        *elt = i;
    }

    let vi = arr.slice(s![1.., 2, ..;2]);
    assert_eq!(vi.shape(), &[2, 2]);
    assert!(vi
        .iter()
        .zip(arr.index_axis(Axis(1), 2).slice(s![1.., ..;2]).iter())
        .all(|(a, b)| a == b));

    let vi = arr.slice(s![1, 2, ..;2]);
    assert_eq!(vi.shape(), &[2]);
    assert!(vi
        .iter()
        .zip(
            arr.index_axis(Axis(0), 1)
                .index_axis(Axis(0), 2)
                .slice(s![..;2])
                .iter()
        )
        .all(|(a, b)| a == b));

    let vi = arr.slice(s![1, 2, 3]);
    assert_eq!(vi.shape(), &[]);
    assert_eq!(vi, Array0::from_elem((), arr[(1, 2, 3)]));
}

#[test]
fn test_slice_collapse_with_indices() {
    let mut arr = ArcArray::<usize, _>::zeros((3, 5, 4));
    for (i, elt) in arr.iter_mut().enumerate() {
        *elt = i;
    }

    {
        let mut vi = arr.view();
        vi.slice_collapse(s![1.., 2, ..;2]);
        assert_eq!(vi.shape(), &[2, 1, 2]);
        assert!(vi
            .iter()
            .zip(arr.slice(s![1.., 2..3, ..;2]).iter())
            .all(|(a, b)| a == b));

        let mut vi = arr.view();
        vi.slice_collapse(s![1, 2, ..;2]);
        assert_eq!(vi.shape(), &[1, 1, 2]);
        assert!(vi
            .iter()
            .zip(arr.slice(s![1..2, 2..3, ..;2]).iter())
            .all(|(a, b)| a == b));

        let mut vi = arr.view();
        vi.slice_collapse(s![1, 2, 3]);
        assert_eq!(vi.shape(), &[1, 1, 1]);
        assert_eq!(vi, Array3::from_elem((1, 1, 1), arr[(1, 2, 3)]));
    }

    // Do it to the ArcArray itself
    let elem = arr[(1, 2, 3)];
    let mut vi = arr;
    vi.slice_collapse(s![1, 2, 3]);
    assert_eq!(vi.shape(), &[1, 1, 1]);
    assert_eq!(vi, Array3::from_elem((1, 1, 1), elem));
}

#[test]
fn test_multislice() {
    macro_rules! do_test {
        ($arr:expr, $($s:expr),*) => {
            {
                let arr = $arr;
                let copy = arr.clone();
                assert_eq!(
                    arr.multi_slice_mut(($($s,)*)),
                    ($(copy.clone().slice_mut($s),)*)
                );
            }
        };
    }

    let mut arr = Array1::from_iter(0..48).into_shape((8, 6)).unwrap();

    assert_eq!(
        (arr.clone().view_mut(),),
        arr.multi_slice_mut((s![.., ..],)),
    );
    assert_eq!(arr.multi_slice_mut(()), ());
    do_test!(&mut arr, s![0, ..]);
    do_test!(&mut arr, s![0, ..], s![1, ..]);
    do_test!(&mut arr, s![0, ..], s![-1, ..]);
    do_test!(&mut arr, s![0, ..], s![1.., ..]);
    do_test!(&mut arr, s![1, ..], s![..;2, ..]);
    do_test!(&mut arr, s![..2, ..], s![2.., ..]);
    do_test!(&mut arr, s![1..;2, ..], s![..;2, ..]);
    do_test!(&mut arr, s![..;-2, ..], s![..;2, ..]);
    do_test!(&mut arr, s![..;12, ..], s![3..;3, ..]);
    do_test!(&mut arr, s![3, ..], s![..-1;-2, ..]);
    do_test!(&mut arr, s![0, ..], s![1, ..], s![2, ..]);
    do_test!(&mut arr, s![0, ..], s![1, ..], s![2, ..], s![3, ..]);
}

#[test]
fn test_multislice_intersecting() {
    assert_panics!({
        let mut arr = Array2::<u8>::zeros((8, 6));
        arr.multi_slice_mut((s![3, ..], s![3, ..]));
    });
    assert_panics!({
        let mut arr = Array2::<u8>::zeros((8, 6));
        arr.multi_slice_mut((s![3, ..], s![3.., ..]));
    });
    assert_panics!({
        let mut arr = Array2::<u8>::zeros((8, 6));
        arr.multi_slice_mut((s![3, ..], s![..;3, ..]));
    });
    assert_panics!({
        let mut arr = Array2::<u8>::zeros((8, 6));
        arr.multi_slice_mut((s![..;6, ..], s![3..;3, ..]));
    });
    assert_panics!({
        let mut arr = Array2::<u8>::zeros((8, 6));
        arr.multi_slice_mut((s![2, ..], s![..-1;-2, ..]));
    });
    assert_panics!({
        let mut arr = Array2::<u8>::zeros((8, 6));
        arr.multi_slice_mut((s![4, ..], s![3, ..], s![3, ..]));
    });
    assert_panics!({
        let mut arr = Array2::<u8>::zeros((8, 6));
        arr.multi_slice_mut((s![3, ..], s![4, ..], s![3, ..]));
    });
    assert_panics!({
        let mut arr = Array2::<u8>::zeros((8, 6));
        arr.multi_slice_mut((s![3, ..], s![3, ..], s![4, ..]));
    });
    assert_panics!({
        let mut arr = Array2::<u8>::zeros((8, 6));
        arr.multi_slice_mut((s![3, ..], s![3, ..], s![4, ..], s![3, ..]));
    });
}

#[should_panic]
#[test]
fn index_out_of_bounds() {
    let mut a = Array::<i32, _>::zeros((3, 4));
    a[[3, 2]] = 1;
}

#[should_panic]
#[test]
fn slice_oob() {
    let a = ArcArray::<i32, _>::zeros((3, 4));
    let _vi = a.slice(s![..10, ..]);
}

#[should_panic]
#[test]
fn slice_axis_oob() {
    let a = ArcArray::<i32, _>::zeros((3, 4));
    let _vi = a.slice_axis(Axis(0), Slice::new(0, Some(10), 1));
}

#[should_panic]
#[test]
fn slice_wrong_dim() {
    let a = ArcArray::<i32, _>::zeros(vec![3, 4, 5]);
    let _vi = a.slice(s![.., ..]);
}

#[test]
fn test_index() {
    let mut A = ArcArray::<usize, _>::zeros((2, 3));
    for (i, elt) in A.iter_mut().enumerate() {
        *elt = i;
    }

    for ((i, j), a) in zip(indices((2, 3)), &A) {
        assert_eq!(*a, A[[i, j]]);
    }

    let vi = A.slice(s![1.., ..;2]);
    let mut it = vi.iter();
    for ((i, j), x) in zip(indices((1, 2)), &mut it) {
        assert_eq!(*x, vi[[i, j]]);
    }
    assert!(it.next().is_none());
}

#[test]
fn test_index_arrays() {
    let a = Array1::from_iter(0..12);
    assert_eq!(a[1], a[[1]]);
    let v = a.view().into_shape((3, 4)).unwrap();
    assert_eq!(a[1], v[[0, 1]]);
    let w = v.into_shape((2, 2, 3)).unwrap();
    assert_eq!(a[1], w[[0, 0, 1]]);
}

#[test]
#[allow(clippy::assign_op_pattern)]
fn test_add() {
    let mut A = ArcArray::<usize, _>::zeros((2, 2));
    for (i, elt) in A.iter_mut().enumerate() {
        *elt = i;
    }

    let B = A.clone();
    A = A + &B;
    assert_eq!(A[[0, 0]], 0);
    assert_eq!(A[[0, 1]], 2);
    assert_eq!(A[[1, 0]], 4);
    assert_eq!(A[[1, 1]], 6);
}

#[test]
fn test_multidim() {
    let mut mat = ArcArray::zeros(2 * 3 * 4 * 5 * 6).reshape((2, 3, 4, 5, 6));
    mat[(0, 0, 0, 0, 0)] = 22u8;
    {
        for (i, elt) in mat.iter_mut().enumerate() {
            *elt = i as u8;
        }
    }
    assert_eq!(mat.shape(), &[2, 3, 4, 5, 6]);
}

/*
array([[[ 7,  6],
        [ 5,  4],
        [ 3,  2],
        [ 1,  0]],

       [[15, 14],
        [13, 12],
        [11, 10],
        [ 9,  8]]])
*/
#[test]
fn test_negative_stride_arcarray() {
    let mut mat = ArcArray::zeros((2, 4, 2));
    mat[[0, 0, 0]] = 1.0f32;
    for (i, elt) in mat.iter_mut().enumerate() {
        *elt = i as f32;
    }

    {
        let vi = mat.slice(s![.., ..;-1, ..;-1]);
        assert_eq!(vi.shape(), &[2, 4, 2]);
        // Test against sequential iterator
        let seq = [
            7f32, 6., 5., 4., 3., 2., 1., 0., 15., 14., 13., 12., 11., 10., 9., 8.,
        ];
        for (a, b) in vi.iter().zip(seq.iter()) {
            assert_eq!(*a, *b);
        }
    }
    {
        let vi = mat.slice(s![.., ..;-5, ..]);
        let seq = [6., 7., 14., 15.];
        for (a, b) in vi.iter().zip(seq.iter()) {
            assert_eq!(*a, *b);
        }
    }
}

#[test]
fn test_cow() {
    let mut mat = ArcArray::zeros((2, 2));
    mat[[0, 0]] = 1;
    let n = mat.clone();
    mat[[0, 1]] = 2;
    mat[[1, 0]] = 3;
    mat[[1, 1]] = 4;
    assert_eq!(mat[[0, 0]], 1);
    assert_eq!(mat[[0, 1]], 2);
    assert_eq!(n[[0, 0]], 1);
    assert_eq!(n[[0, 1]], 0);
    assert_eq!(n.get((0, 1)), Some(&0));
    let mut rev = mat.reshape(4);
    rev.slice_collapse(s![..;-1]);
    assert_eq!(rev[0], 4);
    assert_eq!(rev[1], 3);
    assert_eq!(rev[2], 2);
    assert_eq!(rev[3], 1);
    let before = rev.clone();
    // mutation
    rev[0] = 5;
    assert_eq!(rev[0], 5);
    assert_eq!(rev[1], 3);
    assert_eq!(rev[2], 2);
    assert_eq!(rev[3], 1);
    assert_eq!(before[0], 4);
    assert_eq!(before[1], 3);
    assert_eq!(before[2], 2);
    assert_eq!(before[3], 1);
}

#[test]
fn test_cow_shrink() {
    // A test for clone-on-write in the case that
    // mutation shrinks the array and gives it different strides
    //
    let mut mat = ArcArray::zeros((2, 3));
    //mat.slice_collapse(s![.., ..;2]);
    mat[[0, 0]] = 1;
    let n = mat.clone();
    mat[[0, 1]] = 2;
    mat[[0, 2]] = 3;
    mat[[1, 0]] = 4;
    mat[[1, 1]] = 5;
    mat[[1, 2]] = 6;
    assert_eq!(mat[[0, 0]], 1);
    assert_eq!(mat[[0, 1]], 2);
    assert_eq!(n[[0, 0]], 1);
    assert_eq!(n[[0, 1]], 0);
    assert_eq!(n.get((0, 1)), Some(&0));
    // small has non-C strides this way
    let mut small = mat.reshape(6);
    small.slice_collapse(s![4..;-1]);
    assert_eq!(small[0], 6);
    assert_eq!(small[1], 5);
    let before = small.clone();
    // mutation
    // small gets back C strides in CoW.
    small[1] = 9;
    assert_eq!(small[0], 6);
    assert_eq!(small[1], 9);
    assert_eq!(before[0], 6);
    assert_eq!(before[1], 5);
}

#[test]
#[cfg(feature = "std")]
fn test_sub() {
    let mat = ArcArray::linspace(0., 15., 16).reshape((2, 4, 2));
    let s1 = mat.index_axis(Axis(0), 0);
    let s2 = mat.index_axis(Axis(0), 1);
    assert_eq!(s1.shape(), &[4, 2]);
    assert_eq!(s2.shape(), &[4, 2]);
    let n = ArcArray::linspace(8., 15., 8).reshape((4, 2));
    assert_eq!(n, s2);
    let m = ArcArray::from(vec![2., 3., 10., 11.]).reshape((2, 2));
    assert_eq!(m, mat.index_axis(Axis(1), 1));
}

#[should_panic]
#[test]
#[cfg(feature = "std")]
fn test_sub_oob_1() {
    let mat = ArcArray::linspace(0., 15., 16).reshape((2, 4, 2));
    mat.index_axis(Axis(0), 2);
}

#[test]
#[cfg(feature = "approx")]
fn test_select() {
    use approx::assert_abs_diff_eq;

    // test for 2-d array
    let x = arr2(&[
        [0., 1.],
        [1., 0.],
        [1., 0.],
        [1., 0.],
        [1., 0.],
        [0., 1.],
        [0., 1.],
    ]);
    let r = x.select(Axis(0), &[1, 3, 5]);
    let c = x.select(Axis(1), &[1]);
    let r_target = arr2(&[[1., 0.], [1., 0.], [0., 1.]]);
    let c_target = arr2(&[[1., 0., 0., 0., 0., 1., 1.]]);
    assert_abs_diff_eq!(r, r_target);
    assert_abs_diff_eq!(c, c_target.t());

    // test for 3-d array
    let y = arr3(&[
        [[1., 2., 3.], [1.5, 1.5, 3.]],
        [[1., 2., 8.], [1., 2.5, 3.]],
    ]);
    let r = y.select(Axis(1), &[1]);
    let c = y.select(Axis(2), &[1]);
    let r_target = arr3(&[[[1.5, 1.5, 3.]], [[1., 2.5, 3.]]]);
    let c_target = arr3(&[[[2.], [1.5]], [[2.], [2.5]]]);
    assert_abs_diff_eq!(r, r_target);
    assert_abs_diff_eq!(c, c_target);
}

#[test]
fn diag() {
    let d = arr2(&[[1., 2., 3.0f32]]).into_diag();
    assert_eq!(d.dim(), 1);
    let a = arr2(&[[1., 2., 3.0f32], [0., 0., 0.]]);
    let d = a.view().into_diag();
    assert_eq!(d.dim(), 2);
    let d = arr2::<f32, _>(&[[]]).into_diag();
    assert_eq!(d.dim(), 0);
    let d = ArcArray::<f32, _>::zeros(()).into_diag();
    assert_eq!(d.dim(), 1);
}

/// Check that the merged shape is correct.
///
/// Note that this does not check the strides in the "merged" case!
#[test]
#[allow(clippy::cognitive_complexity)]
fn merge_axes() {
    macro_rules! assert_merged {
        ($arr:expr, $slice:expr, $take:expr, $into:expr) => {
            let mut v = $arr.slice($slice);
            let merged_len = v.len_of(Axis($take)) * v.len_of(Axis($into));
            assert!(v.merge_axes(Axis($take), Axis($into)));
            assert_eq!(v.len_of(Axis($take)), if merged_len == 0 { 0 } else { 1 });
            assert_eq!(v.len_of(Axis($into)), merged_len);
        };
    }
    macro_rules! assert_not_merged {
        ($arr:expr, $slice:expr, $take:expr, $into:expr) => {
            let mut v = $arr.slice($slice);
            let old_dim = v.raw_dim();
            let old_strides = v.strides().to_owned();
            assert!(!v.merge_axes(Axis($take), Axis($into)));
            assert_eq!(v.raw_dim(), old_dim);
            assert_eq!(v.strides(), &old_strides[..]);
        };
    }

    let a = Array4::<u8>::zeros((3, 4, 5, 4));

    assert_not_merged!(a, s![.., .., .., ..], 0, 0);
    assert_merged!(a, s![.., .., .., ..], 0, 1);
    assert_not_merged!(a, s![.., .., .., ..], 0, 2);
    assert_not_merged!(a, s![.., .., .., ..], 0, 3);
    assert_not_merged!(a, s![.., .., .., ..], 1, 0);
    assert_not_merged!(a, s![.., .., .., ..], 1, 1);
    assert_merged!(a, s![.., .., .., ..], 1, 2);
    assert_not_merged!(a, s![.., .., .., ..], 1, 3);
    assert_not_merged!(a, s![.., .., .., ..], 2, 1);
    assert_not_merged!(a, s![.., .., .., ..], 2, 2);
    assert_merged!(a, s![.., .., .., ..], 2, 3);
    assert_not_merged!(a, s![.., .., .., ..], 3, 0);
    assert_not_merged!(a, s![.., .., .., ..], 3, 1);
    assert_not_merged!(a, s![.., .., .., ..], 3, 2);
    assert_not_merged!(a, s![.., .., .., ..], 3, 3);

    assert_merged!(a, s![.., .., .., ..;2], 0, 1);
    assert_not_merged!(a, s![.., .., .., ..;2], 1, 0);
    assert_merged!(a, s![.., .., .., ..;2], 1, 2);
    assert_not_merged!(a, s![.., .., .., ..;2], 2, 1);
    assert_merged!(a, s![.., .., .., ..;2], 2, 3);
    assert_not_merged!(a, s![.., .., .., ..;2], 3, 2);

    assert_merged!(a, s![.., .., .., ..3], 0, 1);
    assert_not_merged!(a, s![.., .., .., ..3], 1, 0);
    assert_merged!(a, s![.., .., .., ..3], 1, 2);
    assert_not_merged!(a, s![.., .., .., ..3], 2, 1);
    assert_not_merged!(a, s![.., .., .., ..3], 2, 3);

    assert_merged!(a, s![.., .., ..;2, ..], 0, 1);
    assert_not_merged!(a, s![.., .., ..;2, ..], 1, 0);
    assert_not_merged!(a, s![.., .., ..;2, ..], 1, 2);
    assert_not_merged!(a, s![.., .., ..;2, ..], 2, 3);

    assert_merged!(a, s![.., ..;2, .., ..], 0, 1);
    assert_not_merged!(a, s![.., ..;2, .., ..], 1, 0);
    assert_not_merged!(a, s![.., ..;2, .., ..], 1, 2);
    assert_merged!(a, s![.., ..;2, .., ..], 2, 3);
    assert_not_merged!(a, s![.., ..;2, .., ..], 3, 2);

    let a = Array4::<u8>::zeros((3, 1, 5, 1).f());
    assert_merged!(a, s![.., .., ..;2, ..], 0, 1);
    assert_merged!(a, s![.., .., ..;2, ..], 0, 3);
    assert_merged!(a, s![.., .., ..;2, ..], 1, 0);
    assert_merged!(a, s![.., .., ..;2, ..], 1, 1);
    assert_merged!(a, s![.., .., ..;2, ..], 1, 2);
    assert_merged!(a, s![.., .., ..;2, ..], 1, 3);
    assert_merged!(a, s![.., .., ..;2, ..], 2, 1);
    assert_merged!(a, s![.., .., ..;2, ..], 2, 3);
    assert_merged!(a, s![.., .., ..;2, ..], 3, 0);
    assert_merged!(a, s![.., .., ..;2, ..], 3, 1);
    assert_merged!(a, s![.., .., ..;2, ..], 3, 2);
    assert_merged!(a, s![.., .., ..;2, ..], 3, 3);

    let a = Array4::<u8>::zeros((3, 0, 5, 1));
    assert_merged!(a, s![.., .., ..;2, ..], 0, 1);
    assert_merged!(a, s![.., .., ..;2, ..], 1, 1);
    assert_merged!(a, s![.., .., ..;2, ..], 2, 1);
    assert_merged!(a, s![.., .., ..;2, ..], 3, 1);
    assert_merged!(a, s![.., .., ..;2, ..], 1, 0);
    assert_merged!(a, s![.., .., ..;2, ..], 1, 2);
    assert_merged!(a, s![.., .., ..;2, ..], 1, 3);
}

#[test]
fn swapaxes() {
    let mut a = arr2(&[[1., 2.], [3., 4.0f32]]);
    let b = arr2(&[[1., 3.], [2., 4.0f32]]);
    assert!(a != b);
    a.swap_axes(0, 1);
    assert_eq!(a, b);
    a.swap_axes(1, 1);
    assert_eq!(a, b);
    assert_eq!(a.as_slice_memory_order(), Some(&[1., 2., 3., 4.][..]));
    assert_eq!(b.as_slice_memory_order(), Some(&[1., 3., 2., 4.][..]));
}

#[test]
fn permuted_axes() {
    let a = array![1].index_axis_move(Axis(0), 0);
    let permuted = a.view().permuted_axes([]);
    assert_eq!(a, permuted);

    let a = array![1];
    let permuted = a.view().permuted_axes([0]);
    assert_eq!(a, permuted);

    let a = Array::from_iter(0..24).into_shape((2, 3, 4)).unwrap();
    let permuted = a.view().permuted_axes([2, 1, 0]);
    for ((i0, i1, i2), elem) in a.indexed_iter() {
        assert_eq!(*elem, permuted[(i2, i1, i0)]);
    }
    let permuted = a.view().into_dyn().permuted_axes(&[0, 2, 1][..]);
    for ((i0, i1, i2), elem) in a.indexed_iter() {
        assert_eq!(*elem, permuted[&[i0, i2, i1][..]]);
    }

    let a = Array::from_iter(0..120).into_shape((2, 3, 4, 5)).unwrap();
    let permuted = a.view().permuted_axes([1, 0, 3, 2]);
    for ((i0, i1, i2, i3), elem) in a.indexed_iter() {
        assert_eq!(*elem, permuted[(i1, i0, i3, i2)]);
    }
    let permuted = a.view().into_dyn().permuted_axes(&[1, 2, 3, 0][..]);
    for ((i0, i1, i2, i3), elem) in a.indexed_iter() {
        assert_eq!(*elem, permuted[&[i1, i2, i3, i0][..]]);
    }
}

#[should_panic]
#[test]
fn permuted_axes_repeated_axis() {
    let a = Array::from_iter(0..24).into_shape((2, 3, 4)).unwrap();
    a.view().permuted_axes([1, 0, 1]);
}

#[should_panic]
#[test]
fn permuted_axes_missing_axis() {
    let a = Array::from_iter(0..24)
        .into_shape((2, 3, 4))
        .unwrap()
        .into_dyn();
    a.view().permuted_axes(&[2, 0][..]);
}

#[should_panic]
#[test]
fn permuted_axes_oob() {
    let a = Array::from_iter(0..24).into_shape((2, 3, 4)).unwrap();
    a.view().permuted_axes([1, 0, 3]);
}

#[test]
fn standard_layout() {
    let mut a = arr2(&[[1., 2.], [3., 4.0]]);
    assert!(a.is_standard_layout());
    a.swap_axes(0, 1);
    assert!(!a.is_standard_layout());
    a.swap_axes(0, 1);
    assert!(a.is_standard_layout());
    let x1 = a.index_axis(Axis(0), 0);
    assert!(x1.is_standard_layout());
    let x2 = a.index_axis(Axis(1), 0);
    assert!(!x2.is_standard_layout());
    let x3 = ArrayView1::from_shape(1.strides(2), &[1]).unwrap();
    assert!(x3.is_standard_layout());
    let x4 = ArrayView2::from_shape((0, 2).strides((0, 1)), &[1, 2]).unwrap();
    assert!(x4.is_standard_layout());
}

#[test]
fn assign() {
    let mut a = arr2(&[[1., 2.], [3., 4.]]);
    let b = arr2(&[[1., 3.], [2., 4.]]);
    a.assign(&b);
    assert_eq!(a, b);

    /* Test broadcasting */
    a.assign(&ArcArray::zeros(1));
    assert_eq!(a, ArcArray::zeros((2, 2)));

    /* Test other type */
    a.assign(&Array::from_elem((2, 2), 3.));
    assert_eq!(a, ArcArray::from_elem((2, 2), 3.));

    /* Test mut view */
    let mut a = arr2(&[[1, 2], [3, 4]]);
    {
        let mut v = a.view_mut();
        v.slice_collapse(s![..1, ..]);
        v.fill(0);
    }
    assert_eq!(a, arr2(&[[0, 0], [3, 4]]));
}

#[test]
fn iter_size_hint() {
    let mut a = arr2(&[[1., 2.], [3., 4.]]);
    {
        let mut it = a.iter();
        assert_eq!(it.size_hint(), (4, Some(4)));
        it.next();
        assert_eq!(it.size_hint().0, 3);
        it.next();
        assert_eq!(it.size_hint().0, 2);
        it.next();
        assert_eq!(it.size_hint().0, 1);
        it.next();
        assert_eq!(it.size_hint().0, 0);
        assert!(it.next().is_none());
        assert_eq!(it.size_hint().0, 0);
    }

    a.swap_axes(0, 1);
    {
        let mut it = a.iter();
        assert_eq!(it.size_hint(), (4, Some(4)));
        it.next();
        assert_eq!(it.size_hint().0, 3);
        it.next();
        assert_eq!(it.size_hint().0, 2);
        it.next();
        assert_eq!(it.size_hint().0, 1);
        it.next();
        assert_eq!(it.size_hint().0, 0);
        assert!(it.next().is_none());
        assert_eq!(it.size_hint().0, 0);
    }
}

#[test]
fn zero_axes() {
    let mut a = arr1::<f32>(&[]);
    for _ in a.iter() {
        panic!();
    }
    a.map(|_| panic!());
    a.map_inplace(|_| panic!());
    a.visit(|_| panic!());
    println!("{:?}", a);
    let b = arr2::<f32, _>(&[[], [], [], []]);
    println!("{:?}\n{:?}", b.shape(), b);

    // we can even get a subarray of b
    let bsub = b.index_axis(Axis(0), 2);
    assert_eq!(bsub.dim(), 0);
}

#[test]
fn equality() {
    let a = arr2(&[[1., 2.], [3., 4.]]);
    let mut b = arr2(&[[1., 2.], [2., 4.]]);
    assert!(a != b);
    b[(1, 0)] = 3.;
    assert!(a == b);

    // make sure we can compare different shapes without failure.
    let c = arr2(&[[1., 2.]]);
    assert!(a != c);
}

#[test]
fn map1() {
    let a = arr2(&[[1., 2.], [3., 4.]]);
    let b = a.map(|&x| (x / 3.) as isize);
    assert_eq!(b, arr2(&[[0, 0], [1, 1]]));
    // test map to reference with array's lifetime.
    let c = a.map(|x| x);
    assert_eq!(a[(0, 0)], *c[(0, 0)]);
}

#[test]
fn as_slice_memory_order() {
    // test that mutation breaks sharing
    let a = rcarr2(&[[1., 2.], [3., 4.0f32]]);
    let mut b = a.clone();
    for elt in b.as_slice_memory_order_mut().unwrap() {
        *elt = 0.;
    }
    assert!(a != b, "{:?} != {:?}", a, b);
}

#[test]
fn array0_into_scalar() {
    // With this kind of setup, the `Array`'s pointer is not the same as the
    // underlying `Vec`'s pointer.
    let a: Array0<i32> = array![4, 5, 6, 7].index_axis_move(Axis(0), 2);
    assert_ne!(a.as_ptr(), a.into_raw_vec().as_ptr());
    // `.into_scalar()` should still work correctly.
    let a: Array0<i32> = array![4, 5, 6, 7].index_axis_move(Axis(0), 2);
    assert_eq!(a.into_scalar(), 6);

    // It should work for zero-size elements too.
    let a: Array0<()> = array![(), (), (), ()].index_axis_move(Axis(0), 2);
    assert_eq!(a.into_scalar(), ());
}

#[test]
fn array_view0_into_scalar() {
    // With this kind of setup, the `Array`'s pointer is not the same as the
    // underlying `Vec`'s pointer.
    let a: Array0<i32> = array![4, 5, 6, 7].index_axis_move(Axis(0), 2);
    assert_ne!(a.as_ptr(), a.into_raw_vec().as_ptr());
    // `.into_scalar()` should still work correctly.
    let a: Array0<i32> = array![4, 5, 6, 7].index_axis_move(Axis(0), 2);
    assert_eq!(a.view().into_scalar(), &6);

    // It should work for zero-size elements too.
    let a: Array0<()> = array![(), (), (), ()].index_axis_move(Axis(0), 2);
    assert_eq!(a.view().into_scalar(), &());
}

#[test]
fn array_view_mut0_into_scalar() {
    // With this kind of setup, the `Array`'s pointer is not the same as the
    // underlying `Vec`'s pointer.
    let a: Array0<i32> = array![4, 5, 6, 7].index_axis_move(Axis(0), 2);
    assert_ne!(a.as_ptr(), a.into_raw_vec().as_ptr());
    // `.into_scalar()` should still work correctly.
    let mut a: Array0<i32> = array![4, 5, 6, 7].index_axis_move(Axis(0), 2);
    assert_eq!(a.view_mut().into_scalar(), &6);

    // It should work for zero-size elements too.
    let mut a: Array0<()> = array![(), (), (), ()].index_axis_move(Axis(0), 2);
    assert_eq!(a.view_mut().into_scalar(), &());
}

#[test]
fn owned_array1() {
    let mut a = Array::from(vec![1, 2, 3, 4]);
    for elt in a.iter_mut() {
        *elt = 2;
    }
    for elt in a.iter() {
        assert_eq!(*elt, 2);
    }
    assert_eq!(a.shape(), &[4]);

    let mut a = Array::zeros((2, 2));
    let mut b = ArcArray::zeros((2, 2));
    a[(1, 1)] = 3;
    b[(1, 1)] = 3;
    assert_eq!(a, b);

    let c = a.clone();

    let d1 = &a + &b;
    let d2 = a + b;
    assert!(c != d1);
    assert_eq!(d1, d2);
}

#[test]
fn owned_array_with_stride() {
    let v: Vec<_> = (0..12).collect();
    let dim = (2, 3, 2);
    let strides = (1, 4, 2);

    let a = Array::from_shape_vec(dim.strides(strides), v).unwrap();
    assert_eq!(a.strides(), &[1, 4, 2]);
}

#[test]
fn owned_array_discontiguous() {
    use std::iter::repeat;
    let v: Vec<_> = (0..12).flat_map(|x| repeat(x).take(2)).collect();
    let dim = (3, 2, 2);
    let strides = (8, 4, 2);

    let a = Array::from_shape_vec(dim.strides(strides), v).unwrap();
    assert_eq!(a.strides(), &[8, 4, 2]);
    println!("{:?}", a.iter().cloned().collect::<Vec<_>>());
    itertools::assert_equal(a.iter().cloned(), 0..12);
}

#[test]
fn owned_array_discontiguous_drop() {
    use std::cell::RefCell;
    use std::collections::BTreeSet;
    use std::rc::Rc;

    struct InsertOnDrop<T: Ord>(Rc<RefCell<BTreeSet<T>>>, Option<T>);
    impl<T: Ord> Drop for InsertOnDrop<T> {
        fn drop(&mut self) {
            let InsertOnDrop(ref set, ref mut value) = *self;
            set.borrow_mut().insert(value.take().expect("double drop!"));
        }
    }

    let set = Rc::new(RefCell::new(BTreeSet::new()));
    {
        let v: Vec<_> = (0..12)
            .map(|x| InsertOnDrop(set.clone(), Some(x)))
            .collect();
        let mut a = Array::from_shape_vec((2, 6), v).unwrap();
        // discontiguous and non-zero offset
        a.slice_collapse(s![.., 1..]);
    }
    // each item was dropped exactly once
    itertools::assert_equal(set.borrow().iter().cloned(), 0..12);
}

macro_rules! assert_matches {
    ($value:expr, $pat:pat) => {
        match $value {
            $pat => {}
            ref err => panic!(
                "assertion failed: `{}` matches `{}` found: {:?}",
                stringify!($value),
                stringify!($pat),
                err
            ),
        }
    };
}

#[test]
fn from_vec_dim_stride_empty_1d() {
    let empty: [f32; 0] = [];
    assert_matches!(Array::from_shape_vec(0.strides(1), empty.to_vec()), Ok(_));
}

#[test]
fn from_vec_dim_stride_0d() {
    let empty: [f32; 0] = [];
    let one = [1.];
    let two = [1., 2.];
    // too few elements
    assert_matches!(
        Array::from_shape_vec(().strides(()), empty.to_vec()),
        Err(_)
    );
    // exact number of elements
    assert_matches!(Array::from_shape_vec(().strides(()), one.to_vec()), Ok(_));
    // too many are ok
    assert_matches!(Array::from_shape_vec(().strides(()), two.to_vec()), Ok(_));
}

#[test]
fn from_vec_dim_stride_2d_1() {
    let two = [1., 2.];
    let d = Ix2(2, 1);
    let s = d.default_strides();
    assert_matches!(Array::from_shape_vec(d.strides(s), two.to_vec()), Ok(_));
}

#[test]
fn from_vec_dim_stride_2d_2() {
    let two = [1., 2.];
    let d = Ix2(1, 2);
    let s = d.default_strides();
    assert_matches!(Array::from_shape_vec(d.strides(s), two.to_vec()), Ok(_));
}

#[test]
fn from_vec_dim_stride_2d_3() {
    let a = arr3(&[[[1]], [[2]], [[3]]]);
    let d = a.raw_dim();
    let s = d.default_strides();
    assert_matches!(
        Array::from_shape_vec(d.strides(s), a.as_slice().unwrap().to_vec()),
        Ok(_)
    );
}

#[test]
fn from_vec_dim_stride_2d_4() {
    let a = arr3(&[[[1]], [[2]], [[3]]]);
    let d = a.raw_dim();
    let s = d.fortran_strides();
    assert_matches!(
        Array::from_shape_vec(d.strides(s), a.as_slice().unwrap().to_vec()),
        Ok(_)
    );
}

#[test]
fn from_vec_dim_stride_2d_5() {
    let a = arr3(&[[[1, 2, 3]]]);
    let d = a.raw_dim();
    let s = d.fortran_strides();
    assert_matches!(
        Array::from_shape_vec(d.strides(s), a.as_slice().unwrap().to_vec()),
        Ok(_)
    );
}

#[test]
fn from_vec_dim_stride_2d_6() {
    let a = [1., 2., 3., 4., 5., 6.];
    let d = (2, 1, 1);
    let s = (2, 2, 1);
    assert_matches!(Array::from_shape_vec(d.strides(s), a.to_vec()), Ok(_));

    let d = (1, 2, 1);
    let s = (2, 2, 1);
    assert_matches!(Array::from_shape_vec(d.strides(s), a.to_vec()), Ok(_));
}

#[test]
fn from_vec_dim_stride_2d_7() {
    // empty arrays can have 0 strides
    let a: [f32; 0] = [];
    // [[]] shape=[4, 0], strides=[0, 1]
    let d = (4, 0);
    let s = (0, 1);
    assert_matches!(Array::from_shape_vec(d.strides(s), a.to_vec()), Ok(_));
}

#[test]
fn from_vec_dim_stride_2d_8() {
    // strides of length 1 axes can be zero
    let a = [1.];
    let d = (1, 1);
    let s = (0, 1);
    assert_matches!(Array::from_shape_vec(d.strides(s), a.to_vec()), Ok(_));
}

#[test]
fn from_vec_dim_stride_2d_rejects() {
    let two = [1., 2.];
    let d = (2, 2);
    let s = (1, 0);
    assert_matches!(Array::from_shape_vec(d.strides(s), two.to_vec()), Err(_));

    let d = (2, 2);
    let s = (0, 1);
    assert_matches!(Array::from_shape_vec(d.strides(s), two.to_vec()), Err(_));
}

#[test]
fn views() {
    let a = ArcArray::from(vec![1, 2, 3, 4]).reshape((2, 2));
    let b = a.view();
    assert_eq!(a, b);
    assert_eq!(a.shape(), b.shape());
    assert_eq!(a.clone() + a.clone(), &b + &b);
    assert_eq!(a.clone() + b, &b + &b);
    a.clone()[(0, 0)] = 99;
    assert_eq!(b[(0, 0)], 1);

    assert_eq!(
        a.view().into_iter().cloned().collect::<Vec<_>>(),
        vec![1, 2, 3, 4]
    );
}

#[test]
fn view_mut() {
    let mut a = ArcArray::from(vec![1, 2, 3, 4]).reshape((2, 2));
    for elt in &mut a.view_mut() {
        *elt = 0;
    }
    assert_eq!(a, Array::zeros((2, 2)));
    {
        let mut b = a.view_mut();
        b[(0, 0)] = 7;
    }
    assert_eq!(a[(0, 0)], 7);

    for elt in a.view_mut() {
        *elt = 2;
    }
    assert_eq!(a, ArcArray::from_elem((2, 2), 2));
}

#[test]
fn slice_mut() {
    let mut a = ArcArray::from(vec![1, 2, 3, 4]).reshape((2, 2));
    for elt in a.slice_mut(s![.., ..]) {
        *elt = 0;
    }
    assert_eq!(a, aview2(&[[0, 0], [0, 0]]));

    let mut b = arr2(&[[1, 2, 3], [4, 5, 6]]);
    let c = b.clone(); // make sure we can mutate b even if it has to be unshared first
    for elt in b.slice_mut(s![.., ..1]) {
        *elt = 0;
    }
    assert_eq!(b, aview2(&[[0, 2, 3], [0, 5, 6]]));
    assert!(c != b);

    for elt in b.slice_mut(s![.., ..;2]) {
        *elt = 99;
    }
    assert_eq!(b, aview2(&[[99, 2, 99], [99, 5, 99]]));
}

#[test]
fn assign_ops() {
    let mut a = arr2(&[[1., 2.], [3., 4.]]);
    let b = arr2(&[[1., 3.], [2., 4.]]);
    (*&mut a.view_mut()) += &b;
    assert_eq!(a, arr2(&[[2., 5.], [5., 8.]]));

    a -= &b;
    a -= &b;
    assert_eq!(a, arr2(&[[0., -1.,], [1., 0.]]));

    a += 1.;
    assert_eq!(a, arr2(&[[1., 0.,], [2., 1.]]));
    a *= 10.;
    a /= 5.;
    assert_eq!(a, arr2(&[[2., 0.,], [4., 2.]]));
}

#[test]
fn aview() {
    let a = arr2(&[[1., 2., 3.], [4., 5., 6.]]);
    let data = [[1., 2., 3.], [4., 5., 6.]];
    let b = aview2(&data);
    assert_eq!(a, b);
    assert_eq!(b.shape(), &[2, 3]);
}

#[test]
fn aview_mut() {
    let mut data = [0; 16];
    {
        let mut a = aview_mut1(&mut data).into_shape((4, 4)).unwrap();
        {
            let mut slc = a.slice_mut(s![..2, ..;2]);
            slc += 1;
        }
    }
    assert_eq!(data, [1, 0, 1, 0, 1, 0, 1, 0, 0, 0, 0, 0, 0, 0, 0, 0]);
}

#[test]
fn transpose_view() {
    let a = arr2(&[[1, 2], [3, 4]]);
    let at = a.view().reversed_axes();
    assert_eq!(at, arr2(&[[1, 3], [2, 4]]));

    let a = arr2(&[[1, 2, 3], [4, 5, 6]]);
    let at = a.view().reversed_axes();
    assert_eq!(at, arr2(&[[1, 4], [2, 5], [3, 6]]));
}

#[test]
fn transpose_view_mut() {
    let mut a = arr2(&[[1, 2], [3, 4]]);
    let mut at = a.view_mut().reversed_axes();
    at[[0, 1]] = 5;
    assert_eq!(at, arr2(&[[1, 5], [2, 4]]));

    let mut a = arr2(&[[1, 2, 3], [4, 5, 6]]);
    let mut at = a.view_mut().reversed_axes();
    at[[2, 1]] = 7;
    assert_eq!(at, arr2(&[[1, 4], [2, 5], [3, 7]]));
}

#[test]
fn reshape() {
    let data = [1, 2, 3, 4, 5, 6, 7, 8];
    let v = aview1(&data);
    let u = v.into_shape((3, 3));
    assert!(u.is_err());
    let u = v.into_shape((2, 2, 2));
    assert!(u.is_ok());
    let u = u.unwrap();
    assert_eq!(u.shape(), &[2, 2, 2]);
    let s = u.into_shape((4, 2)).unwrap();
    assert_eq!(s.shape(), &[4, 2]);
    assert_eq!(s, aview2(&[[1, 2], [3, 4], [5, 6], [7, 8]]));
}

#[test]
#[should_panic(expected = "IncompatibleShape")]
fn reshape_error1() {
    let data = [1, 2, 3, 4, 5, 6, 7, 8];
    let v = aview1(&data);
    let _u = v.into_shape((2, 5)).unwrap();
}

#[test]
#[should_panic(expected = "IncompatibleLayout")]
fn reshape_error2() {
    let data = [1, 2, 3, 4, 5, 6, 7, 8];
    let v = aview1(&data);
    let mut u = v.into_shape((2, 2, 2)).unwrap();
    u.swap_axes(0, 1);
    let _s = u.into_shape((2, 4)).unwrap();
}

#[test]
fn reshape_f() {
    let mut u = Array::zeros((3, 4).f());
    for (i, elt) in enumerate(u.as_slice_memory_order_mut().unwrap()) {
        *elt = i as i32;
    }
    let v = u.view();
    println!("{:?}", v);

    // noop ok
    let v2 = v.into_shape((3, 4));
    assert!(v2.is_ok());
    assert_eq!(v, v2.unwrap());

    let u = v.into_shape((3, 2, 2));
    assert!(u.is_ok());
    let u = u.unwrap();
    println!("{:?}", u);
    assert_eq!(u.shape(), &[3, 2, 2]);
    let s = u.into_shape((4, 3)).unwrap();
    println!("{:?}", s);
    assert_eq!(s.shape(), &[4, 3]);
    assert_eq!(s, aview2(&[[0, 4, 8], [1, 5, 9], [2, 6, 10], [3, 7, 11]]));
}

#[test]
#[allow(clippy::cognitive_complexity)]
fn insert_axis() {
    defmac!(test_insert orig, index, new => {
        let res = orig.insert_axis(Axis(index));
        assert_eq!(res, new);
        assert!(res.is_standard_layout());
    });

    let v = 1;
    test_insert!(aview0(&v), 0, arr1(&[1]));
    assert!(::std::panic::catch_unwind(|| aview0(&v).insert_axis(Axis(1))).is_err());

    test_insert!(arr1(&[1, 2, 3]), 0, arr2(&[[1, 2, 3]]));
    test_insert!(arr1(&[1, 2, 3]), 1, arr2(&[[1], [2], [3]]));
    assert!(::std::panic::catch_unwind(|| arr1(&[1, 2, 3]).insert_axis(Axis(2))).is_err());

    test_insert!(
        arr2(&[[1, 2, 3], [4, 5, 6]]),
        0,
        arr3(&[[[1, 2, 3], [4, 5, 6]]])
    );
    test_insert!(
        arr2(&[[1, 2, 3], [4, 5, 6]]),
        1,
        arr3(&[[[1, 2, 3]], [[4, 5, 6]]])
    );
    test_insert!(
        arr2(&[[1, 2, 3], [4, 5, 6]]),
        2,
        arr3(&[[[1], [2], [3]], [[4], [5], [6]]])
    );
    assert!(
        ::std::panic::catch_unwind(|| arr2(&[[1, 2, 3], [4, 5, 6]]).insert_axis(Axis(3))).is_err()
    );

    test_insert!(
        Array3::<u8>::zeros((3, 4, 5)),
        0,
        Array4::<u8>::zeros((1, 3, 4, 5))
    );
    test_insert!(
        Array3::<u8>::zeros((3, 4, 5)),
        1,
        Array4::<u8>::zeros((3, 1, 4, 5))
    );
    test_insert!(
        Array3::<u8>::zeros((3, 4, 5)),
        3,
        Array4::<u8>::zeros((3, 4, 5, 1))
    );
    assert!(
        ::std::panic::catch_unwind(|| Array3::<u8>::zeros((3, 4, 5)).insert_axis(Axis(4))).is_err()
    );

    test_insert!(
        Array6::<u8>::zeros((2, 3, 4, 3, 2, 3)),
        0,
        ArrayD::<u8>::zeros(vec![1, 2, 3, 4, 3, 2, 3])
    );
    test_insert!(
        Array6::<u8>::zeros((2, 3, 4, 3, 2, 3)),
        3,
        ArrayD::<u8>::zeros(vec![2, 3, 4, 1, 3, 2, 3])
    );
    test_insert!(
        Array6::<u8>::zeros((2, 3, 4, 3, 2, 3)),
        6,
        ArrayD::<u8>::zeros(vec![2, 3, 4, 3, 2, 3, 1])
    );
    assert!(::std::panic::catch_unwind(
        || Array6::<u8>::zeros((2, 3, 4, 3, 2, 3)).insert_axis(Axis(7))
    )
    .is_err());

    test_insert!(
        ArrayD::<u8>::zeros(vec![3, 4, 5]),
        0,
        ArrayD::<u8>::zeros(vec![1, 3, 4, 5])
    );
    test_insert!(
        ArrayD::<u8>::zeros(vec![3, 4, 5]),
        1,
        ArrayD::<u8>::zeros(vec![3, 1, 4, 5])
    );
    test_insert!(
        ArrayD::<u8>::zeros(vec![3, 4, 5]),
        3,
        ArrayD::<u8>::zeros(vec![3, 4, 5, 1])
    );
    assert!(
        ::std::panic::catch_unwind(|| ArrayD::<u8>::zeros(vec![3, 4, 5]).insert_axis(Axis(4)))
            .is_err()
    );
}

#[test]
fn insert_axis_f() {
    defmac!(test_insert_f orig, index, new => {
        let res = orig.insert_axis(Axis(index));
        assert_eq!(res, new);
        assert!(res.t().is_standard_layout());
    });

    test_insert_f!(
        Array0::from_shape_vec(().f(), vec![1]).unwrap(),
        0,
        arr1(&[1])
    );
    assert!(
        ::std::panic::catch_unwind(|| Array0::from_shape_vec(().f(), vec![1])
            .unwrap()
            .insert_axis(Axis(1)))
        .is_err()
    );

    test_insert_f!(Array1::<u8>::zeros((3).f()), 0, Array2::<u8>::zeros((1, 3)));
    test_insert_f!(Array1::<u8>::zeros((3).f()), 1, Array2::<u8>::zeros((3, 1)));
    assert!(
        ::std::panic::catch_unwind(|| Array1::<u8>::zeros((3).f()).insert_axis(Axis(2))).is_err()
    );

    test_insert_f!(
        Array3::<u8>::zeros((3, 4, 5).f()),
        1,
        Array4::<u8>::zeros((3, 1, 4, 5))
    );
    assert!(
        ::std::panic::catch_unwind(|| Array3::<u8>::zeros((3, 4, 5).f()).insert_axis(Axis(4)))
            .is_err()
    );

    test_insert_f!(
        ArrayD::<u8>::zeros(vec![3, 4, 5].f()),
        1,
        ArrayD::<u8>::zeros(vec![3, 1, 4, 5])
    );
    assert!(::std::panic::catch_unwind(
        || ArrayD::<u8>::zeros(vec![3, 4, 5].f()).insert_axis(Axis(4))
    )
    .is_err());
}

#[test]
fn insert_axis_view() {
    let a = array![[[1, 2], [3, 4]], [[5, 6], [7, 8]], [[9, 10], [11, 12]]];

    assert_eq!(
        a.index_axis(Axis(1), 0).insert_axis(Axis(0)),
        array![[[1, 2], [5, 6], [9, 10]]]
    );
    assert_eq!(
        a.index_axis(Axis(1), 0).insert_axis(Axis(1)),
        array![[[1, 2]], [[5, 6]], [[9, 10]]]
    );
    assert_eq!(
        a.index_axis(Axis(1), 0).insert_axis(Axis(2)),
        array![[[1], [2]], [[5], [6]], [[9], [10]]]
    );
}

#[test]
fn arithmetic_broadcast() {
    let mut a = arr2(&[[1., 2.], [3., 4.]]);
    let b = a.clone() * aview0(&1.);
    assert_eq!(a, b);
    a.swap_axes(0, 1);
    let b = a.clone() / aview0(&1.);
    assert_eq!(a, b);
}

#[test]
fn char_array() {
    // test compilation & basics of non-numerical array
    let cc = ArcArray::from_iter("alphabet".chars()).reshape((4, 2));
    assert!(cc.index_axis(Axis(1), 0) == ArcArray::from_iter("apae".chars()));
}

#[test]
fn scalar_ops() {
    let a = Array::<i32, _>::zeros((5, 5));
    let b = &a + 1;
    let c = (&a + &a + 2) - 3;
    println!("{:?}", b);
    println!("{:?}", c);

    let a = Array::<f32, _>::zeros((2, 2));
    let b = (1. + a) * 3.;
    assert_eq!(b, arr2(&[[3., 3.], [3., 3.]]));

    let a = arr1(&[false, true, true]);
    let b = &a ^ true;
    let c = true ^ &a;
    assert_eq!(b, c);
    assert_eq!(true & &a, a);
    assert_eq!(b, arr1(&[true, false, false]));
    assert_eq!(true ^ &a, !a);

    let zero = Array::<f32, _>::zeros((2, 2));
    let one = &zero + 1.;
    assert_eq!(0. * &one, zero);
    assert_eq!(&one * 0., zero);
    assert_eq!((&one + &one).sum(), 8.);
    assert_eq!(&one / 2., 0.5 * &one);
    assert_eq!(&one % 1., zero);

    let zero = Array::<i32, _>::zeros((2, 2));
    let one = &zero + 1;
    assert_eq!(one.clone() << 3, 8 * &one);
    assert_eq!(3 << one.clone(), 6 * &one);

    assert_eq!(&one << 3, 8 * &one);
    assert_eq!(3 << &one, 6 * &one);
}

#[test]
#[cfg(feature = "std")]
fn split_at() {
    let mut a = arr2(&[[1., 2.], [3., 4.]]);

    {
        let (c0, c1) = a.view().split_at(Axis(1), 1);

        assert_eq!(c0, arr2(&[[1.], [3.]]));
        assert_eq!(c1, arr2(&[[2.], [4.]]));
    }

    {
        let (mut r0, mut r1) = a.view_mut().split_at(Axis(0), 1);
        r0[[0, 1]] = 5.;
        r1[[0, 0]] = 8.;
    }
    assert_eq!(a, arr2(&[[1., 5.], [8., 4.]]));

    let b = ArcArray::linspace(0., 59., 60).reshape((3, 4, 5));

    let (left, right) = b.view().split_at(Axis(2), 2);
    assert_eq!(left.shape(), [3, 4, 2]);
    assert_eq!(right.shape(), [3, 4, 3]);
    assert_eq!(
        left,
        arr3(&[
            [[0., 1.], [5., 6.], [10., 11.], [15., 16.]],
            [[20., 21.], [25., 26.], [30., 31.], [35., 36.]],
            [[40., 41.], [45., 46.], [50., 51.], [55., 56.]]
        ])
    );

    // we allow for an empty right view when index == dim[axis]
    let (_, right) = b.view().split_at(Axis(1), 4);
    assert_eq!(right.shape(), [3, 0, 5]);
}

#[test]
#[should_panic]
fn deny_split_at_axis_out_of_bounds() {
    let a = arr2(&[[1., 2.], [3., 4.]]);
    a.view().split_at(Axis(2), 0);
}

#[test]
#[should_panic]
fn deny_split_at_index_out_of_bounds() {
    let a = arr2(&[[1., 2.], [3., 4.]]);
    a.view().split_at(Axis(1), 3);
}

#[test]
#[cfg(feature = "std")]
fn test_range() {
    let a = Array::range(0., 5., 1.);
    assert_eq!(a.len(), 5);
    assert_eq!(a[0], 0.);
    assert_eq!(a[4], 4.);

    let b = Array::range(0., 2.2, 1.);
    assert_eq!(b.len(), 3);
    assert_eq!(b[0], 0.);
    assert_eq!(b[2], 2.);

    let c = Array::range(0., 5., 2.);
    assert_eq!(c.len(), 3);
    assert_eq!(c[0], 0.);
    assert_eq!(c[1], 2.);
    assert_eq!(c[2], 4.);

    let d = Array::range(1.0, 2.2, 0.1);
    assert_eq!(d.len(), 13);
    assert_eq!(d[0], 1.);
    assert_eq!(d[10], 2.);
    assert_eq!(d[12], 2.2);

    let e = Array::range(1., 1., 1.);
    assert_eq!(e.len(), 0);
    assert!(e.is_empty());
}

#[test]
fn test_f_order() {
    // Test that arrays are logically equal in every way,
    // even if the underlying memory order is different
    let c = arr2(&[[1, 2, 3], [4, 5, 6]]);
    let mut f = Array::zeros(c.dim().f());
    f.assign(&c);
    assert_eq!(f, c);
    assert_eq!(f.shape(), c.shape());
    assert_eq!(c.strides(), &[3, 1]);
    assert_eq!(f.strides(), &[1, 2]);
    itertools::assert_equal(f.iter(), c.iter());
    itertools::assert_equal(f.rows(), c.rows());
    itertools::assert_equal(f.outer_iter(), c.outer_iter());
    itertools::assert_equal(f.axis_iter(Axis(0)), c.axis_iter(Axis(0)));
    itertools::assert_equal(f.axis_iter(Axis(1)), c.axis_iter(Axis(1)));

    let dupc = &c + &c;
    let dupf = &f + &f;
    assert_eq!(dupc, dupf);
}

#[test]
fn to_owned_memory_order() {
    // check that .to_owned() makes f-contiguous arrays out of f-contiguous
    // input.
    let c = arr2(&[[1, 2, 3], [4, 5, 6]]);
    let mut f = c.view();
    f.swap_axes(0, 1);
    let fo = f.to_owned();
    assert_eq!(f, fo);
    assert_eq!(f.strides(), fo.strides());
}

#[test]
fn to_owned_neg_stride() {
    let mut c = arr2(&[[1, 2, 3], [4, 5, 6]]);
    c.slice_collapse(s![.., ..;-1]);
    let co = c.to_owned();
    assert_eq!(c, co);
}

#[test]
fn discontiguous_owned_to_owned() {
    let mut c = arr2(&[[1, 2, 3], [4, 5, 6]]);
    c.slice_collapse(s![.., ..;2]);

    let co = c.to_owned();
    assert_eq!(c.strides(), &[3, 2]);
    assert_eq!(co.strides(), &[2, 1]);
    assert_eq!(c, co);
}

#[test]
fn map_memory_order() {
    let a = arr3(&[[[1, 2, 3], [4, 5, 6]], [[7, 8, 9], [0, -1, -2]]]);
    let mut v = a.view();
    v.swap_axes(0, 1);
    let amap = v.map(|x| *x >= 3);
    assert_eq!(amap.dim(), v.dim());
    assert_eq!(amap.strides(), v.strides());
}

#[test]
fn test_contiguous() {
    let c = arr3(&[[[1, 2, 3], [4, 5, 6]], [[4, 5, 6], [7, 7, 7]]]);
    assert!(c.is_standard_layout());
    assert!(c.as_slice_memory_order().is_some());
    let v = c.slice(s![.., 0..1, ..]);
    assert!(!v.is_standard_layout());
    assert!(!v.as_slice_memory_order().is_some());

    let v = c.slice(s![1..2, .., ..]);
    assert!(v.is_standard_layout());
    assert!(v.as_slice_memory_order().is_some());
    let v = v.reversed_axes();
    assert!(!v.is_standard_layout());
    assert!(v.as_slice_memory_order().is_some());
    let mut v = v.reversed_axes();
    v.swap_axes(1, 2);
    assert!(!v.is_standard_layout());
    assert!(v.as_slice_memory_order().is_some());

    let a = Array::<f32, _>::zeros((20, 1));
    let b = Array::<f32, _>::zeros((20, 1).f());
    assert!(a.as_slice().is_some());
    assert!(b.as_slice().is_some());
    assert!(a.as_slice_memory_order().is_some());
    assert!(b.as_slice_memory_order().is_some());
    let a = a.t();
    let b = b.t();
    assert!(a.as_slice().is_some());
    assert!(b.as_slice().is_some());
    assert!(a.as_slice_memory_order().is_some());
    assert!(b.as_slice_memory_order().is_some());
}

#[test]
<<<<<<< HEAD
#[allow(deprecated)]
#[cfg(feature = "std")]
fn test_all_close() {
    let c = arr3(&[
        [[1., 2., 3.], [1.5, 1.5, 3.]],
        [[1., 2., 3.], [1., 2.5, 3.]],
    ]);
    assert!(c.all_close(&aview1(&[1., 2., 3.]), 1.));
    assert!(!c.all_close(&aview1(&[1., 2., 3.]), 0.1));
}

#[test]
=======
>>>>>>> 9758af7e
fn test_swap() {
    let mut a = arr2(&[[1, 2, 3], [4, 5, 6], [7, 8, 9]]);
    let b = a.clone();

    for i in 0..a.nrows() {
        for j in i + 1..a.ncols() {
            a.swap((i, j), (j, i));
        }
    }
    assert_eq!(a, b.t());
}

#[test]
fn test_uswap() {
    let mut a = arr2(&[[1, 2, 3], [4, 5, 6], [7, 8, 9]]);
    let b = a.clone();

    for i in 0..a.nrows() {
        for j in i + 1..a.ncols() {
            unsafe { a.uswap((i, j), (j, i)) };
        }
    }
    assert_eq!(a, b.t());
}

#[test]
fn test_shape() {
    let data = [0, 1, 2, 3, 4, 5];
    let a = Array::from_shape_vec((1, 2, 3), data.to_vec()).unwrap();
    let b = Array::from_shape_vec((1, 2, 3).f(), data.to_vec()).unwrap();
    let c = Array::from_shape_vec((1, 2, 3).strides((1, 3, 1)), data.to_vec()).unwrap();
    println!("{:?}", a);
    println!("{:?}", b);
    println!("{:?}", c);
    assert_eq!(a.strides(), &[6, 3, 1]);
    assert_eq!(b.strides(), &[1, 1, 2]);
    assert_eq!(c.strides(), &[1, 3, 1]);
}

#[test]
fn test_view_from_shape_ptr() {
    let data = [0, 1, 2, 3, 4, 5];
    let view = unsafe { ArrayView::from_shape_ptr((2, 3), data.as_ptr()) };
    assert_eq!(view, aview2(&[[0, 1, 2], [3, 4, 5]]));

    let mut data = data;
    let mut view = unsafe { ArrayViewMut::from_shape_ptr((2, 3), data.as_mut_ptr()) };
    view[[1, 2]] = 6;
    assert_eq!(view, aview2(&[[0, 1, 2], [3, 4, 6]]));
    view[[0, 1]] = 0;
    assert_eq!(view, aview2(&[[0, 0, 2], [3, 4, 6]]));
}

#[test]
fn test_default() {
    let a = <Array<f32, Ix2> as Default>::default();
    assert_eq!(a, aview2(&[[0.0; 0]; 0]));

    #[derive(Default, Debug, PartialEq)]
    struct Foo(i32);
    let b = <Array<Foo, Ix0> as Default>::default();
    assert_eq!(b, arr0(Foo::default()));
}

#[test]
fn test_default_ixdyn() {
    let a = <Array<f32, IxDyn> as Default>::default();
    let b = <Array<f32, _>>::zeros(IxDyn(&[0]));
    assert_eq!(a, b);
}

#[test]
fn test_map_axis() {
    let a = arr2(&[[1, 2, 3], [4, 5, 6], [7, 8, 9], [10, 11, 12]]);

    let b = a.map_axis(Axis(0), |view| view.sum());
    let answer1 = arr1(&[22, 26, 30]);
    assert_eq!(b, answer1);
    let c = a.map_axis(Axis(1), |view| view.sum());
    let answer2 = arr1(&[6, 15, 24, 33]);
    assert_eq!(c, answer2);

    // Test zero-length axis case
    let arr = Array3::<f32>::zeros((3, 0, 4));
    let mut counter = 0;
    let result = arr.map_axis(Axis(1), |x| {
        assert_eq!(x.shape(), &[0]);
        counter += 1;
        counter
    });
    assert_eq!(result.shape(), &[3, 4]);
    itertools::assert_equal(result.iter().cloned().sorted(), 1..=3 * 4);

    let mut arr = Array3::<f32>::zeros((3, 0, 4));
    let mut counter = 0;
    let result = arr.map_axis_mut(Axis(1), |x| {
        assert_eq!(x.shape(), &[0]);
        counter += 1;
        counter
    });
    assert_eq!(result.shape(), &[3, 4]);
    itertools::assert_equal(result.iter().cloned().sorted(), 1..=3 * 4);
}

#[test]
fn test_accumulate_axis_inplace_noop() {
    let mut a = Array2::<u8>::zeros((0, 3));
    a.accumulate_axis_inplace(Axis(0), |&prev, curr| *curr += prev);
    assert_eq!(a, Array2::zeros((0, 3)));

    let mut a = Array2::<u8>::zeros((3, 1));
    a.accumulate_axis_inplace(Axis(1), |&prev, curr| *curr += prev);
    assert_eq!(a, Array2::zeros((3, 1)));
}

#[rustfmt::skip] // Allow block array formatting
#[test]
fn test_accumulate_axis_inplace_nonstandard_layout() {
    let a = arr2(&[[1, 2, 3],
                   [4, 5, 6],
                   [7, 8, 9],
                   [10,11,12]]);

    let mut a_t = a.clone().reversed_axes();
    a_t.accumulate_axis_inplace(Axis(0), |&prev, curr| *curr += prev);
    assert_eq!(a_t, aview2(&[[1, 4, 7, 10],
                             [3, 9, 15, 21],
                             [6, 15, 24, 33]]));

    let mut a0 = a.clone();
    a0.invert_axis(Axis(0));
    a0.accumulate_axis_inplace(Axis(0), |&prev, curr| *curr += prev);
    assert_eq!(a0, aview2(&[[10, 11, 12],
                            [17, 19, 21],
                            [21, 24, 27],
                            [22, 26, 30]]));

    let mut a1 = a.clone();
    a1.invert_axis(Axis(1));
    a1.accumulate_axis_inplace(Axis(1), |&prev, curr| *curr += prev);
    assert_eq!(a1, aview2(&[[3, 5, 6],
                            [6, 11, 15],
                            [9, 17, 24],
                            [12, 23, 33]]));
}

#[test]
fn test_to_vec() {
    let mut a = arr2(&[[1, 2, 3], [4, 5, 6], [7, 8, 9], [10, 11, 12]]);

    a.slice_collapse(s![..;-1, ..]);
    assert_eq!(a.row(3).to_vec(), vec![1, 2, 3]);
    assert_eq!(a.column(2).to_vec(), vec![12, 9, 6, 3]);
    a.slice_collapse(s![.., ..;-1]);
    assert_eq!(a.row(3).to_vec(), vec![3, 2, 1]);
}

#[test]
fn test_array_clone_unalias() {
    let a = Array::<i32, _>::zeros((3, 3));
    let mut b = a.clone();
    b.fill(1);
    assert!(a != b);
    assert_eq!(a, Array::<_, _>::zeros((3, 3)));
}

#[test]
fn test_array_clone_same_view() {
    let mut a = Array::from_iter(0..9).into_shape((3, 3)).unwrap();
    a.slice_collapse(s![..;-1, ..;-1]);
    let b = a.clone();
    assert_eq!(a, b);
}

#[test]
fn test_array2_from_diag() {
    let diag = arr1(&[0, 1, 2]);
    let x = Array2::from_diag(&diag);
    let x_exp = arr2(&[[0, 0, 0], [0, 1, 0], [0, 0, 2]]);
    assert_eq!(x, x_exp);

    // check 0 length array
    let diag = Array1::<f64>::zeros(0);
    let x = Array2::from_diag(&diag);
    assert_eq!(x.ndim(), 2);
    assert_eq!(x.shape(), [0, 0]);
}

#[test]
fn array_macros() {
    // array
    let a1 = array![1, 2, 3];
    assert_eq!(a1, arr1(&[1, 2, 3]));
    let a2 = array![[1, 2], [3, 4], [5, 6]];
    assert_eq!(a2, arr2(&[[1, 2], [3, 4], [5, 6]]));
    let a3 = array![[[1, 2], [3, 4]], [[5, 6], [7, 8]]];
    assert_eq!(a3, arr3(&[[[1, 2], [3, 4]], [[5, 6], [7, 8]]]));
    let a4 = array![[[1, 2,], [3, 4,]], [[5, 6,], [7, 8,],],]; // trailing commas
    assert_eq!(a4, arr3(&[[[1, 2], [3, 4]], [[5, 6], [7, 8]]]));

    let s = String::from("abc");
    let a2s = array![
        [String::from("w"), s],
        [String::from("x"), String::from("y")]
    ];
    assert_eq!(a2s[[0, 0]], "w");
    assert_eq!(a2s[[0, 1]], "abc");
    assert_eq!(a2s[[1, 0]], "x");
    assert_eq!(a2s[[1, 1]], "y");

    let empty1: Array<f32, Ix1> = array![];
    assert_eq!(empty1, array![]);
    let empty2: Array<f32, Ix2> = array![[]];
    assert_eq!(empty2, array![[]]);
}

#[cfg(test)]
mod as_standard_layout_tests {
    use super::*;
    use ndarray::Data;
    use std::fmt::Debug;

    fn test_as_standard_layout_for<S, D>(orig: ArrayBase<S, D>)
    where
        S: Data,
        S::Elem: Clone + Debug + PartialEq,
        D: Dimension,
    {
        let orig_is_standard = orig.is_standard_layout();
        let out = orig.as_standard_layout();
        assert!(out.is_standard_layout());
        assert_eq!(out, orig);
        assert_eq!(orig_is_standard, out.is_view());
    }

    #[test]
    fn test_f_layout() {
        let shape = (2, 2).f();
        let arr = Array::<i32, Ix2>::from_shape_vec(shape, vec![1, 2, 3, 4]).unwrap();
        assert!(!arr.is_standard_layout());
        test_as_standard_layout_for(arr);
    }

    #[test]
    fn test_c_layout() {
        let arr = Array::<i32, Ix2>::from_shape_vec((2, 2), vec![1, 2, 3, 4]).unwrap();
        assert!(arr.is_standard_layout());
        test_as_standard_layout_for(arr);
    }

    #[test]
    fn test_f_layout_view() {
        let shape = (2, 2).f();
        let arr = Array::<i32, Ix2>::from_shape_vec(shape, vec![1, 2, 3, 4]).unwrap();
        let arr_view = arr.view();
        assert!(!arr_view.is_standard_layout());
        test_as_standard_layout_for(arr);
    }

    #[test]
    fn test_c_layout_view() {
        let arr = Array::<i32, Ix2>::from_shape_vec((2, 2), vec![1, 2, 3, 4]).unwrap();
        let arr_view = arr.view();
        assert!(arr_view.is_standard_layout());
        test_as_standard_layout_for(arr_view);
    }

    #[test]
    fn test_zero_dimensional_array() {
        let arr_view = ArrayView1::<i32>::from(&[]);
        assert!(arr_view.is_standard_layout());
        test_as_standard_layout_for(arr_view);
    }

    #[test]
    fn test_custom_layout() {
        let shape = (1, 2, 3, 2).strides((12, 1, 2, 6));
        let arr_data: Vec<i32> = (0..12).collect();
        let arr = Array::<i32, Ix4>::from_shape_vec(shape, arr_data).unwrap();
        assert!(!arr.is_standard_layout());
        test_as_standard_layout_for(arr);
    }
}

#[cfg(test)]
mod array_cow_tests {
    use super::*;

    #[test]
    fn test_is_variant() {
        let arr: Array<i32, Ix2> = array![[1, 2], [3, 4]];
        let arr_cow = CowArray::<i32, Ix2>::from(arr.view());
        assert!(arr_cow.is_view());
        assert!(!arr_cow.is_owned());
        let arr_cow = CowArray::<i32, Ix2>::from(arr);
        assert!(arr_cow.is_owned());
        assert!(!arr_cow.is_view());
    }

    fn run_with_various_layouts(mut f: impl FnMut(Array2<i32>)) {
        for all in vec![
            Array2::from_shape_vec((7, 8), (0..7 * 8).collect()).unwrap(),
            Array2::from_shape_vec((7, 8).f(), (0..7 * 8).collect()).unwrap(),
        ] {
            f(all.clone());
            f(all.clone().slice_move(s![.., 2..5]));
            f(all.clone().slice_move(s![3..5, 2..5]));
            f(all.clone().slice_move(s![.., ..;2]));
            f(all.clone().slice_move(s![..;3, ..]));
            f(all.clone().slice_move(s![.., ..;-1]));
            f(all.clone().slice_move(s![..;-2, ..;-1]));
            f(all.clone().slice_move(s![2..5;-2, 3..6]));
            f(all.clone().slice_move(s![2..5;-2, 3..6;-1]));
        }
    }

    #[test]
    fn test_element_mutation() {
        run_with_various_layouts(|arr: Array2<i32>| {
            let mut expected = arr.clone();
            expected[(1, 1)] = 2;

            let mut arr_cow = CowArray::<i32, Ix2>::from(arr.view());
            arr_cow[(1, 1)] = 2;
            assert!(arr_cow.is_owned());
            assert_eq!(arr_cow, expected);

            let ptr = arr.as_ptr();
            let mut arr_cow = CowArray::<i32, Ix2>::from(arr);
            assert_eq!(arr_cow.as_ptr(), ptr);
            arr_cow[(1, 1)] = 2;
            assert_eq!(arr_cow.as_ptr(), ptr);
            assert_eq!(arr_cow, expected);
        });
    }

    #[test]
    fn test_clone() {
        run_with_various_layouts(|arr: Array2<i32>| {
            let arr_cow = CowArray::<i32, Ix2>::from(arr.view());
            let arr_cow_clone = arr_cow.clone();
            assert!(arr_cow_clone.is_view());
            assert_eq!(arr_cow, arr_cow_clone);
            assert_eq!(arr_cow.dim(), arr_cow_clone.dim());
            assert_eq!(arr_cow.strides(), arr_cow_clone.strides());

            let arr_cow = CowArray::<i32, Ix2>::from(arr);
            let arr_cow_clone = arr_cow.clone();
            assert!(arr_cow_clone.is_owned());
            assert_eq!(arr_cow, arr_cow_clone);
            assert_eq!(arr_cow.dim(), arr_cow_clone.dim());
            assert_eq!(arr_cow.strides(), arr_cow_clone.strides());
        });
    }

    #[test]
    fn test_clone_from() {
        fn assert_eq_contents_and_layout(
            arr1: &CowArray<'_, i32, Ix2>,
            arr2: &CowArray<'_, i32, Ix2>,
        ) {
            assert_eq!(arr1, arr2);
            assert_eq!(arr1.dim(), arr2.dim());
            assert_eq!(arr1.strides(), arr2.strides());
        }

        run_with_various_layouts(|arr: Array2<i32>| {
            run_with_various_layouts(|other_arr: Array2<i32>| {
                let arr_cow_src = CowArray::<i32, Ix2>::from(arr.view());
                let mut arr_cow_dst = CowArray::<i32, Ix2>::from(other_arr.clone());
                arr_cow_dst.clone_from(&arr_cow_src);
                assert!(arr_cow_dst.is_view());
                assert_eq_contents_and_layout(&arr_cow_src, &arr_cow_dst);

                let arr_cow_src = CowArray::<i32, Ix2>::from(arr.view());
                let mut arr_cow_dst = CowArray::<i32, Ix2>::from(other_arr.view());
                arr_cow_dst.clone_from(&arr_cow_src);
                assert!(arr_cow_dst.is_view());
                assert_eq_contents_and_layout(&arr_cow_src, &arr_cow_dst);

                let arr_cow_src = CowArray::<i32, Ix2>::from(arr.clone());
                let mut arr_cow_dst = CowArray::<i32, Ix2>::from(other_arr.view());
                arr_cow_dst.clone_from(&arr_cow_src);
                assert!(arr_cow_dst.is_owned());
                assert_eq_contents_and_layout(&arr_cow_src, &arr_cow_dst);

                let arr_cow_src = CowArray::<i32, Ix2>::from(arr.clone());
                let mut arr_cow_dst = CowArray::<i32, Ix2>::from(other_arr.clone());
                arr_cow_dst.clone_from(&arr_cow_src);
                assert!(arr_cow_dst.is_owned());
                assert_eq_contents_and_layout(&arr_cow_src, &arr_cow_dst);
            });
        });
    }

    #[test]
    fn test_into_owned() {
        run_with_various_layouts(|arr: Array2<i32>| {
            let before = CowArray::<i32, Ix2>::from(arr.view());
            let after = before.into_owned();
            assert_eq!(arr, after);

            let before = CowArray::<i32, Ix2>::from(arr.clone());
            let ptr = before.as_ptr();
            let after = before.into_owned();
            assert_eq!(after.as_ptr(), ptr);
            assert_eq!(arr, after);
        });
    }
}<|MERGE_RESOLUTION|>--- conflicted
+++ resolved
@@ -1792,21 +1792,6 @@
 }
 
 #[test]
-<<<<<<< HEAD
-#[allow(deprecated)]
-#[cfg(feature = "std")]
-fn test_all_close() {
-    let c = arr3(&[
-        [[1., 2., 3.], [1.5, 1.5, 3.]],
-        [[1., 2., 3.], [1., 2.5, 3.]],
-    ]);
-    assert!(c.all_close(&aview1(&[1., 2., 3.]), 1.));
-    assert!(!c.all_close(&aview1(&[1., 2., 3.]), 0.1));
-}
-
-#[test]
-=======
->>>>>>> 9758af7e
 fn test_swap() {
     let mut a = arr2(&[[1, 2, 3], [4, 5, 6], [7, 8, 9]]);
     let b = a.clone();
