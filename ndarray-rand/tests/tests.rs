--- conflicted
+++ resolved
@@ -1,22 +1,9 @@
-<<<<<<< HEAD
-extern crate ndarray;
-extern crate ndarray_rand;
-extern crate rand;
-
-use rand::distributions::{
-    Uniform, Distribution
-};
-use ndarray::Array;
-use ndarray_rand::RandomExt;
-use ndarray_rand::normal::MultivariateStandardNormal;
-=======
 use ndarray::{Array, Array2, ArrayView1, Axis};
 #[cfg(feature = "quickcheck")]
 use ndarray_rand::rand::{distributions::Distribution, thread_rng};
 use ndarray_rand::rand_distr::Uniform;
 use ndarray_rand::{RandomExt, SamplingStrategy};
 use quickcheck::quickcheck;
->>>>>>> 6ee8853d
 
 #[test]
 fn test_dim() {
@@ -32,7 +19,6 @@
 }
 
 #[test]
-<<<<<<< HEAD
 fn test_standard_normal() {
     let shape = 2usize;
     let n = MultivariateStandardNormal::new(shape);
@@ -56,7 +42,7 @@
         let x = n.sample(rng);
         assert_eq!(x.shape(), &[2, 2]);
     }
-=======
+}
 #[should_panic]
 fn oversampling_without_replacement_should_panic() {
     let m = 5;
@@ -145,5 +131,4 @@
     let n = 5;
     let a = Array::random((0, n), Uniform::new(0., 2.));
     let _samples = a.sample_axis(Axis(0), 1, SamplingStrategy::WithReplacement);
->>>>>>> 6ee8853d
 }