--- conflicted
+++ resolved
@@ -10,12 +10,9 @@
 //!
 //! See [**`RandomExt`**](trait.RandomExt.html) for usage examples.
 extern crate ndarray;
-<<<<<<< HEAD
 #[cfg(feature = "normaldist")]
 extern crate ndarray_linalg;
-=======
 extern crate rand;
->>>>>>> 162fb9b9
 
 use rand::distributions::Distribution;
 use rand::rngs::SmallRng;
